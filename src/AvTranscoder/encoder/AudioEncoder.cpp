#include "AudioEncoder.hpp"

extern "C" {
#include <libavcodec/avcodec.h>
#include <libavformat/avformat.h>
#include <libavutil/avutil.h>
}

#include <iostream>
#include <stdexcept>

namespace avtranscoder
{

AudioEncoder::AudioEncoder( const std::string& audioCodecName )
	: _codec( eCodecTypeEncoder, audioCodecName )
{
}

void AudioEncoder::setup()
{
<<<<<<< HEAD
	AVCodecContext& avCodecContext = _codec.getAVCodecContext();
	const AVCodec& avCodec = _codec.getAVCodec();

	// try to open encoder with parameters.
	int ret = avcodec_open2( &avCodecContext, &avCodec, NULL );
	if( ret < 0 )
	{
		char err[AV_ERROR_MAX_STRING_SIZE];
		av_strerror( ret, err, sizeof(err) );
		std::string msg = "could not open audio encoder " + _codec.getCodecName() +": ";
		msg += err;
		throw std::runtime_error( msg );
	}
=======
	_codec.open();
>>>>>>> 1b94232b
}

bool AudioEncoder::encodeFrame( const Frame& sourceFrame, Frame& codedFrame )
{
#if LIBAVCODEC_VERSION_MAJOR > 54
	AVFrame* frame = av_frame_alloc();
#else
	AVFrame* frame = avcodec_alloc_frame();
#endif

	AVCodecContext& avCodecContext = _codec.getAVCodecContext();

	// Set default frame parameters
#if LIBAVCODEC_VERSION_MAJOR > 54
	av_frame_unref( frame );
#else
	avcodec_get_frame_defaults( frame );
#endif

	const AudioFrame& sourceAudioFrame = static_cast<const AudioFrame&>( sourceFrame );
	
	frame->nb_samples     = sourceAudioFrame.getNbSamples();
	frame->format         = avCodecContext.sample_fmt;
	frame->channel_layout = avCodecContext.channel_layout;
	
	// we calculate the size of the samples buffer in bytes
	int buffer_size = av_samples_get_buffer_size( NULL, avCodecContext.channels, frame->nb_samples, avCodecContext.sample_fmt, 0 );
	if( buffer_size < 0 )
	{
		char err[AV_ERROR_MAX_STRING_SIZE];
		av_strerror( buffer_size, err, sizeof(err) );
		throw std::runtime_error( "EncodeFrame error: buffer size < 0 - " + std::string(err) );
	}

	int retvalue = avcodec_fill_audio_frame( frame, avCodecContext.channels, avCodecContext.sample_fmt, sourceAudioFrame.getPtr(), buffer_size, 0 );
	if( retvalue < 0 )
	{
		char err[AV_ERROR_MAX_STRING_SIZE];
		av_strerror( retvalue, err, sizeof(err) );
		throw std::runtime_error( "EncodeFrame error: avcodec fill audio frame - " + std::string( err ) );
	}
	
	AVPacket packet;
	av_init_packet( &packet );
	
	packet.size = 0;
	packet.data = NULL;
	packet.stream_index = 0;
	
	if( ( avCodecContext.coded_frame ) &&
		( avCodecContext.coded_frame->pts != (int)AV_NOPTS_VALUE ) )
	{
		packet.pts = avCodecContext.coded_frame->pts;
	}

	if( avCodecContext.coded_frame &&
		avCodecContext.coded_frame->key_frame )
	{
		packet.flags |= AV_PKT_FLAG_KEY;
	}
	
#if LIBAVCODEC_VERSION_MAJOR > 53
	int gotPacket = 0;
	int ret = avcodec_encode_audio2( &avCodecContext, &packet, frame, &gotPacket );
	if( ret == 0 && gotPacket == 1 )
	{
		codedFrame.copyData( packet.data, packet.size );
	}
#else
	int ret = avcodec_encode_audio( &avCodecContext, packet.data, packet.size, frame );
	if( ret > 0 )
	{
		codedFrame.copyData( packet.data, packet.size );
	}
#endif
	
	av_free_packet( &packet );
	
#if LIBAVCODEC_VERSION_MAJOR > 54
	av_frame_free( &frame );
	return ret == 0 && gotPacket == 1;
#else
	#if LIBAVCODEC_VERSION_MAJOR > 53
		avcodec_free_frame( &frame );
		return ret == 0 && gotPacket == 1;
	#else
		av_free( frame );
	#endif
#endif
	return ret == 0;
}

bool AudioEncoder::encodeFrame( Frame& codedFrame )
{
	AVCodecContext& avCodecContext = _codec.getAVCodecContext();

	AVPacket packet;
	av_init_packet( &packet );
	
	packet.size = 0;
	packet.data = NULL;
	packet.stream_index = 0;

#if LIBAVCODEC_VERSION_MAJOR > 53
	int gotPacket = 0;
	int ret = avcodec_encode_audio2( &avCodecContext, &packet, NULL, &gotPacket );
	if( ret == 0 && gotPacket == 1 )
	{
		codedFrame.copyData( packet.data, packet.size );
	}
	av_free_packet( &packet );
	return ret == 0 && gotPacket == 1;

#else
	int ret = avcodec_encode_audio( &avCodecContext, packet.data, packet.size, NULL );
	if( ret > 0 )
	{
		codedFrame.copyData( packet.data, packet.size );
	}
	av_free_packet( &packet );
	return ret == 0;

#endif
}

void AudioEncoder::setProfile( const ProfileLoader::Profile& profile, const AudioFrameDesc& frameDesc  )
{
	if( ! profile.count( constants::avProfileCodec ) )
	{
		throw std::runtime_error( "The profile " + profile.find( constants::avProfileIdentificatorHuman )->second + " is invalid." );
	}
	
	_codec.setAudioParameters( frameDesc );
	
	for( ProfileLoader::Profile::const_iterator it = profile.begin(); it != profile.end(); ++it )
	{
		if( (*it).first == constants::avProfileIdentificator ||
			(*it).first == constants::avProfileIdentificatorHuman ||
			(*it).first == constants::avProfileType ||
			(*it).first == constants::avProfileCodec )
			continue;

		try
		{
			Option& encodeOption = _codec.getOption( (*it).first );
			encodeOption.setString( (*it).second );
		}
		catch( std::exception& e )
		{}
	}

	setup();

	for( ProfileLoader::Profile::const_iterator it = profile.begin(); it != profile.end(); ++it )
	{
		if( (*it).first == constants::avProfileIdentificator ||
			(*it).first == constants::avProfileIdentificatorHuman ||
			(*it).first == constants::avProfileType ||
			(*it).first == constants::avProfileCodec )
			continue;

		try
		{
			Option& encodeOption = _codec.getOption( (*it).first );
			encodeOption.setString( (*it).second );
		}
		catch( std::exception& e )
		{
			std::cout << "[OutputAudio] warning - can't set option " << (*it).first << " to " << (*it).second << ": " << e.what() << std::endl;
		}
	}
}

}
<|MERGE_RESOLUTION|>--- conflicted
+++ resolved
@@ -19,23 +19,7 @@
 
 void AudioEncoder::setup()
 {
-<<<<<<< HEAD
-	AVCodecContext& avCodecContext = _codec.getAVCodecContext();
-	const AVCodec& avCodec = _codec.getAVCodec();
-
-	// try to open encoder with parameters.
-	int ret = avcodec_open2( &avCodecContext, &avCodec, NULL );
-	if( ret < 0 )
-	{
-		char err[AV_ERROR_MAX_STRING_SIZE];
-		av_strerror( ret, err, sizeof(err) );
-		std::string msg = "could not open audio encoder " + _codec.getCodecName() +": ";
-		msg += err;
-		throw std::runtime_error( msg );
-	}
-=======
 	_codec.open();
->>>>>>> 1b94232b
 }
 
 bool AudioEncoder::encodeFrame( const Frame& sourceFrame, Frame& codedFrame )
