env:
  global:
     - AVTRANSCODER_BUILD=${TRAVIS_BUILD_DIR}/build
     - AVTRANSCODER_INSTALL=${TRAVIS_BUILD_DIR}/install
     - J='-j3'
  matrix:
    - DEPENDENCY_MODE=libav
    - DEPENDENCY_MODE=ffmpeg

language: cpp

os:
  - linux
  - osx

compiler:
  - gcc
  - clang

before_script:
  - env | sort  
  - date -u
  - uname -a

  - cd ${TRAVIS_BUILD_DIR}

  # install coverage tools
  - ./tools/travis.gcc.install.coverage.sh

  # install avtranscoder dependencies
  - if [ "${TRAVIS_OS_NAME}" = "linux" ]; then ./tools/travis.linux.install.deps.sh; fi
  - if [ "${TRAVIS_OS_NAME}" = "osx" ]; then ./tools/travis.osx.install.deps.sh; fi

script:
  # Build
  - mkdir -p ${AVTRANSCODER_BUILD}
  - cd ${AVTRANSCODER_BUILD}
  - cmake .. -DCMAKE_INSTALL_PREFIX=${AVTRANSCODER_INSTALL} -DCMAKE_BUILD_TYPE=Release -DAVTRANSCODER_PYTHON_VERSION_OF_BINDING=2.7 -DAVTRANSCODER_COVERAGE=True
  - make $J install

  # Launch tests
<<<<<<< HEAD
  - cd ..
  - chmod +x tools/travis.python.nosetests.sh
  - if [ "${TRAVIS_OS_NAME}" = "linux" && "${DEPENDENCY_MODE}" = "ffmpeg" ]; then ./tools/travis.python.nosetests.sh; fi

before_deploy:
  - cd ${TRAVIS_BUILD_DIR}
  - tar -cvzf avtranscoder_install.tgz build/dist/

deploy:
  provider: releases
  api_key:
    secure: "${GITHUB_RELEASE_API_KEY}"
  file: avtranscoder_install.tgz
  skip_cleanup: true
  on:
    tags: true
=======
  - if [ "${DEPENDENCY_MODE}" = "ffmpeg" ]; then ./../tools/travis.python.nosetests.sh; fi

after_success:
  - cd ${TRAVIS_BUILD_DIR}

  # generate coverage for coveralls
  - if [ "${CC}" = "gcc" ]; then ./tools/travis.gcc.generate.coverage.sh; fi
>>>>>>> 2a17606a
<|MERGE_RESOLUTION|>--- conflicted
+++ resolved
@@ -39,14 +39,17 @@
   - make $J install
 
   # Launch tests
-<<<<<<< HEAD
-  - cd ..
-  - chmod +x tools/travis.python.nosetests.sh
-  - if [ "${TRAVIS_OS_NAME}" = "linux" && "${DEPENDENCY_MODE}" = "ffmpeg" ]; then ./tools/travis.python.nosetests.sh; fi
+  - if [ "${DEPENDENCY_MODE}" = "ffmpeg" ]; then ./../tools/travis.python.nosetests.sh; fi
+
+after_success:
+  - cd ${TRAVIS_BUILD_DIR}
+
+  # generate coverage for coveralls
+  - if [ "${CC}" = "gcc" ]; then ./tools/travis.gcc.generate.coverage.sh; fi
 
 before_deploy:
-  - cd ${TRAVIS_BUILD_DIR}
-  - tar -cvzf avtranscoder_install.tgz build/dist/
+  - cd ${AVTRANSCODER_INSTALL}
+  - tar -cvzf avtranscoder_install.tgz .
 
 deploy:
   provider: releases
@@ -56,12 +59,3 @@
   skip_cleanup: true
   on:
     tags: true
-=======
-  - if [ "${DEPENDENCY_MODE}" = "ffmpeg" ]; then ./../tools/travis.python.nosetests.sh; fi
-
-after_success:
-  - cd ${TRAVIS_BUILD_DIR}
-
-  # generate coverage for coveralls
-  - if [ "${CC}" = "gcc" ]; then ./tools/travis.gcc.generate.coverage.sh; fi
->>>>>>> 2a17606a
