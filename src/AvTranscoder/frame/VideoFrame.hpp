#ifndef _AV_TRANSCODER_FRAME_VIDEO_FRAME_HPP_
#define _AV_TRANSCODER_FRAME_VIDEO_FRAME_HPP_

#include "Frame.hpp"
#include <AvTranscoder/ProfileLoader.hpp>

extern "C" {
#include <libavutil/pixfmt.h>
#include <libavutil/pixdesc.h>
}

#include <stdexcept>
#include <stdlib.h>

namespace avtranscoder
{

class AvExport VideoFrameDesc
{
public:
	VideoFrameDesc( const size_t width = 0, const size_t height = 0, const AVPixelFormat pixelFormat = AV_PIX_FMT_NONE )
		: _width( width )
		, _height( height )
		, _pixelFormat( pixelFormat )
		, _fps( 1.0 )
	{
	}
	VideoFrameDesc( const size_t width, const size_t height, const std::string& pixelFormat )
		: _width( width )
		, _height( height )
		, _pixelFormat( av_get_pix_fmt( pixelFormat.c_str() ) )
		, _fps( 1.0 )
	{
	}

	size_t getWidth () const { return _width;  }
	size_t getHeight() const { return _height; }
	AVPixelFormat getPixelFormat() const { return _pixelFormat; }
	std::string getPixelFormatName() const
	{
	    const char* formatName = av_get_pix_fmt_name( _pixelFormat );
	    return formatName ? std::string( formatName ) : "unknown pixel format";
	}
	double getFps() const { return _fps; }

	size_t getDataSize() const
	{
		if( _pixelFormat == AV_PIX_FMT_NONE )
			throw std::runtime_error( "incorrect pixel format" );

		size_t size = avpicture_get_size( _pixelFormat, _width, _height );
		if( size == 0 )
			throw std::runtime_error( "unable to determine image buffer size" );

		return size;
	}

	void setWidth ( const size_t width ) { _width = width; }
	void setHeight( const size_t height ) { _height = height; }
	void setPixelFormat( const std::string& pixelFormat ) { _pixelFormat = av_get_pix_fmt( pixelFormat.c_str() ); }
	void setPixelFormat( const AVPixelFormat pixelFormat ) { _pixelFormat = pixelFormat; }
	void setFps( const double fps ) { _fps = fps; }

	void setParameters( const ProfileLoader::Profile& profile )
	{
<<<<<<< HEAD
		// width
		if( profile.count( constants::avProfileWidth ) )
			setWidth( atoi( profile.find( constants::avProfileWidth )->second.c_str() ) );
		// height
		if( profile.count( constants::avProfileHeight ) )
			setHeight( atoi( profile.find( constants::avProfileHeight )->second.c_str() ) );
		// pixel format
		if( profile.find( constants::avProfilePixelFormat ) != profile.end() )
=======
		// pixel format	
		if( profile.count( constants::avProfilePixelFormat ) )
>>>>>>> 49433517
			setPixelFormat( profile.find( constants::avProfilePixelFormat )->second );
		// fps
		if( profile.count( constants::avProfileFrameRate ) )
			setFps( atof( profile.find( constants::avProfileFrameRate )->second.c_str() ) );
	}

private:
	size_t _width;
	size_t _height;
	AVPixelFormat _pixelFormat;
	double _fps;
};

//template< template<typename> Alloc >
//class AvExport ImageBase
class AvExport VideoFrame : public Frame
{
public:
	VideoFrame( const VideoFrameDesc& ref )
		: _videoFrameDesc( ref )
	{
		_dataBuffer = DataBuffer( ref.getDataSize(), 0 );
	}

	const VideoFrameDesc& desc() const { return _videoFrameDesc; }

private:
	const VideoFrameDesc _videoFrameDesc;
};

//typedef ImageBase<std::allocator> VideoFrame;

}

#endif<|MERGE_RESOLUTION|>--- conflicted
+++ resolved
@@ -63,19 +63,14 @@
 
 	void setParameters( const ProfileLoader::Profile& profile )
 	{
-<<<<<<< HEAD
 		// width
 		if( profile.count( constants::avProfileWidth ) )
 			setWidth( atoi( profile.find( constants::avProfileWidth )->second.c_str() ) );
 		// height
 		if( profile.count( constants::avProfileHeight ) )
 			setHeight( atoi( profile.find( constants::avProfileHeight )->second.c_str() ) );
-		// pixel format
-		if( profile.find( constants::avProfilePixelFormat ) != profile.end() )
-=======
 		// pixel format	
 		if( profile.count( constants::avProfilePixelFormat ) )
->>>>>>> 49433517
 			setPixelFormat( profile.find( constants::avProfilePixelFormat )->second );
 		// fps
 		if( profile.count( constants::avProfileFrameRate ) )
