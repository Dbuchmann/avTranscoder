--- conflicted
+++ resolved
@@ -216,13 +216,8 @@
 			(*it).first == Profile::avProfileCodec ||
 			(*it).first == Profile::avProfilePixelFormat ||
 			(*it).first == Profile::avProfileWidth ||
-<<<<<<< HEAD
-			(*it).first == Profile::avProfileHeight||
-			(*it).first == Profile::avProfileFrameRate)
-=======
 			(*it).first == Profile::avProfileHeight ||
 			(*it).first == Profile::avProfileFrameRate )
->>>>>>> 323cb0c1
 			continue;
 
 		try
@@ -245,13 +240,8 @@
 			(*it).first == Profile::avProfileCodec ||
 			(*it).first == Profile::avProfilePixelFormat ||
 			(*it).first == Profile::avProfileWidth ||
-<<<<<<< HEAD
-			(*it).first == Profile::avProfileHeight||
-			(*it).first == Profile::avProfileFrameRate)
-=======
 			(*it).first == Profile::avProfileHeight ||
 			(*it).first == Profile::avProfileFrameRate )
->>>>>>> 323cb0c1
 			continue;
 
 		try
