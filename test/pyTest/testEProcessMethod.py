--- conflicted
+++ resolved
@@ -27,13 +27,8 @@
     transcoder = av.Transcoder( ouputFile )
     transcoder.setProcessMethod( av.eProcessMethodShortest )
 
-<<<<<<< HEAD
     transcoder.addStream( av.InputStreamDesc(inputFileName_longest, 0) )
-    transcoder.addStream( av.InputStreamDesc(inputFileName_shortest, 0) )
-=======
-    transcoder.add( inputFileName_longest, 0 )
-    transcoder.add( inputFileName_shortest, 1 )
->>>>>>> faff2814
+    transcoder.addStream( av.InputStreamDesc(inputFileName_shortest, 1) )
 
     progress = av.ConsoleProgress()
     transcoder.process( progress )
