--- conflicted
+++ resolved
@@ -1,14 +1,11 @@
 #include "VideoProperties.hpp"
 
-<<<<<<< HEAD
+#include <AvTranscoder/util.hpp>
 #include <AvTranscoder/decoder/VideoDecoder.hpp>
 #include <AvTranscoder/data/decoded/VideoFrame.hpp>
-=======
->>>>>>> 6b535b34
 #include <AvTranscoder/properties/util.hpp>
 #include <AvTranscoder/properties/FileProperties.hpp>
 #include <AvTranscoder/progress/NoDisplayProgress.hpp>
-#include <AvTranscoder/data/decoded/VideoFrame.hpp>
 
 extern "C" {
 #include <libavutil/avutil.h>
@@ -333,73 +330,11 @@
     if(_codecContext->bit_rate || _codecContext->rc_max_rate)
         return _codecContext->bit_rate;
 
-<<<<<<< HEAD
     if(_levelAnalysis == eAnalyseLevelHeader)
     {
         LOG_WARN("The bitrate of the stream '" << _streamIndex << "' of file '" << _formatContext->filename << "' is unknown. "
                 "Need a deeper analysis: see eAnalyseLevelFirstGop.")
         return 0;
-=======
-    LOG_WARN("The bitrate of the stream '" << _streamIndex << "' of file '" << _formatContext->filename << "' is unknown.")
-    LOG_INFO("Compute the video bitrate by decoding the first GOP.")
-
-    if(!_codecContext->width || !_codecContext->height)
-        throw std::runtime_error("cannot compute bit rate: invalid frame size");
-
-    if(!_formatContext || !_codec)
-        throw std::runtime_error("cannot compute bit rate: unknown format or codec");
-    if(!_codecContext->width || !_codecContext->height)
-        throw std::runtime_error("cannot compute bit rate: invalid frame size");
-
-    // discard no frame type when decode
-    _codecContext->skip_frame = AVDISCARD_NONE;
-
-    AVPacket pkt;
-    av_init_packet(&pkt);
-
-    avcodec_open2(_codecContext, _codec, NULL);
-
-    VideoFrame frame(VideoFrameDesc(getWidth(), getHeight(), getPixelProperties().getPixelFormatName()), false);
-    AVFrame& avFrame = frame.getAVFrame();
-
-    int gotFrame = 0;
-    size_t nbDecodedFrames = 0;
-    int gopFramesSize = 0;
-    int positionOfFirstKeyFrame = -1;
-    int positionOfLastKeyFrame = -1;
-
-    while(!av_read_frame(const_cast<AVFormatContext*>(_formatContext), &pkt))
-    {
-        if(pkt.stream_index == (int)_streamIndex)
-        {
-            avcodec_decode_video2(_codecContext, &avFrame, &gotFrame, &pkt);
-            if(gotFrame)
-            {
-                // check distance between key frames
-                if(avFrame.pict_type == AV_PICTURE_TYPE_I)
-                {
-                    if(positionOfFirstKeyFrame == -1)
-                        positionOfFirstKeyFrame = nbDecodedFrames;
-                    else
-                        positionOfLastKeyFrame = nbDecodedFrames;
-                }
-                ++nbDecodedFrames;
-
-                // added size of all frames of the same gop
-                if(positionOfLastKeyFrame == -1)
-                {
-#if LIBAVUTIL_VERSION_INT >= AV_VERSION_INT(54, 7, 100)
-                    gopFramesSize += av_frame_get_pkt_size(&avFrame);
-#else
-                    gopFramesSize += pkt.size;
-#endif
-                }
-            }
-        }
-        av_free_packet(&pkt);
-        if(positionOfFirstKeyFrame != -1 && positionOfLastKeyFrame != -1)
-            break;
->>>>>>> 6b535b34
     }
 
     LOG_INFO("Estimate the video bitrate from the first GOP.")
@@ -580,82 +515,21 @@
     size_t count = 0;
     int positionOfFirstKeyFrame = -1;
     int positionOfLastKeyFrame = -1;
-    VideoFrame frame(VideoFrameDesc(getWidth(), getHeight(), getPixelProperties().getAVPixelFormat()));
+    VideoFrame frame(VideoFrameDesc(getWidth(), getHeight(), getPixelFormatName(getPixelProperties().getAVPixelFormat())));
     while(decoder.decodeNextFrame(frame))
     {
         AVFrame& avFrame = frame.getAVFrame();
 
         _gopStructure.push_back(
-            std::make_pair(av_get_picture_type_char(avFrame.pict_type), frame.getEncodedSize()));
+            std::make_pair(av_get_picture_type_char(avFrame.pict_type), av_frame_get_pkt_size(&avFrame)));
         _isInterlaced = avFrame.interlaced_frame;
         _isTopFieldFirst = avFrame.top_field_first;
         if(avFrame.pict_type == AV_PICTURE_TYPE_I)
         {
-<<<<<<< HEAD
             if(positionOfFirstKeyFrame == -1)
                 positionOfFirstKeyFrame = count;
             else
                 positionOfLastKeyFrame = count;
-=======
-            // Discard no frame type when decode
-            _codecContext->skip_frame = AVDISCARD_NONE;
-
-            AVPacket pkt;
-            av_init_packet(&pkt);
-
-            // Initialize the AVCodecContext to use the given AVCodec
-            avcodec_open2(_codecContext, _codec, NULL);
-
-            VideoFrame frame(VideoFrameDesc(getWidth(), getHeight(), getPixelProperties().getPixelFormatName()), false);
-            AVFrame& avFrame = frame.getAVFrame();
-
-            size_t count = 0;
-            int gotFrame = 0;
-            int positionOfFirstKeyFrame = -1;
-            int positionOfLastKeyFrame = -1;
-
-            while(!av_read_frame(const_cast<AVFormatContext*>(_formatContext), &pkt))
-            {
-                if(pkt.stream_index == (int)_streamIndex)
-                {
-                    avcodec_decode_video2(_codecContext, &avFrame, &gotFrame, &pkt);
-                    if(gotFrame)
-                    {
-                        _gopStructure.push_back(
-                            std::make_pair(av_get_picture_type_char(avFrame.pict_type), av_frame_get_pkt_size(&avFrame)));
-                        _isInterlaced = avFrame.interlaced_frame;
-                        _isTopFieldFirst = avFrame.top_field_first;
-                        if(avFrame.pict_type == AV_PICTURE_TYPE_I)
-                        {
-                            if(positionOfFirstKeyFrame == -1)
-                                positionOfFirstKeyFrame = count;
-                            else
-                                positionOfLastKeyFrame = count;
-                        }
-
-                        _gopSize = ++count;
-                    }
-                }
-                av_free_packet(&pkt);
-
-                // If the first 2 key frames are found
-                if(positionOfFirstKeyFrame != -1 && positionOfLastKeyFrame != -1)
-                {
-                    // Set gop size as distance between these 2 key frames
-                    _gopSize = positionOfLastKeyFrame - positionOfFirstKeyFrame;
-                    // Update gop structure to keep only one gop
-                    while(_gopStructure.size() > _gopSize)
-                        _gopStructure.pop_back();
-                    break;
-                }
-            }
-
-            // Close a given AVCodecContext and free all the data associated with it (but not the AVCodecContext itself)
-            avcodec_close(_codecContext);
-
-            // Returns at the beginning of the stream
-            const_cast<FormatContext*>(&_fileProperties->getFormatContext())->seek(0, AVSEEK_FLAG_BYTE);
->>>>>>> 6b535b34
         }
 
         _gopSize = ++count;
