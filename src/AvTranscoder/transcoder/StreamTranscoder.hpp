#ifndef _AV_TRANSCODER_STREAM_TRANSCODER_HPP_
#define _AV_TRANSCODER_STREAM_TRANSCODER_HPP_

#include <AvTranscoder/common.hpp>

#include <AvTranscoder/stream/IInputStream.hpp>
#include <AvTranscoder/stream/IOutputStream.hpp>

#include <AvTranscoder/decoder/IDecoder.hpp>
#include <AvTranscoder/encoder/IEncoder.hpp>

#include <AvTranscoder/file/IOutputFile.hpp>

#include <AvTranscoder/ProfileLoader.hpp>

namespace avtranscoder
{

class ITransform;

class AvExport StreamTranscoder
{
public:
	/**
	 * @brief rewrap stream
	 * @note offset feature when rewrap a stream is not supported
	 **/
	StreamTranscoder( IInputStream& inputStream, IOutputFile& outputFile );

	/**
	 * @brief transcode stream
	 **/
	StreamTranscoder( IInputStream& inputStream, IOutputFile& outputFile, const ProfileLoader::Profile& profile, const int subStreamIndex = -1, const double offset = 0 );

	/**
	 * @brief encode from a generated stream
	 * @note offset feature has no sense here
	 **/
	StreamTranscoder( const ICodec& inputCodec, IOutputFile& outputFile, const ProfileLoader::Profile& profile );

	~StreamTranscoder();

	/**
	 * @brief Pre-process codec latency.
	 * @note This can be called several times with no side effects.
	 * @note Can take a little bit of time.
	 */
	void preProcessCodecLatency();
	
	/**
	 * @brief process a single frame for the current stream
	 * @return the process status result
	 */
	bool processFrame();

	//@{
	/** Switch decoder */
	void switchToGeneratorDecoder();
	void switchToInputDecoder();
	//@}

	/**
	 * @brief Get the duration of the stream, in seconds
	 * @note if it's a generated stream, return limit of double.
	 */
	double getDuration() const;

	/// Returns a reference to the current decoder used by the streamTranscoder (from input file or from generator)
	IDecoder& getCurrentDecoder() const { return *_currentDecoder; }

	void setVerbose( bool verbose = true ){ _verbose = verbose; }

	/**
	 * @brief Returns if the stream can switch to a generator when ended
	 * @note Not applicable for rewrap and generator cases
	 */
	void canSwitchToGenerator( bool canSwitch ) { _canSwitchToGenerator = canSwitch; }

	void setOffset( bool offset = true ){ _offset = offset; }

private:
	bool processRewrap();
	bool processTranscode( const int subStreamIndex = -1 );  ///< By default transcode all channels

private:
	IInputStream* _inputStream;  ///< Input stream to read next packet (has link, no ownership)
	IOutputStream* _outputStream;  ///< Output stream to wrap next packet (has link, no ownership)

	Frame* _sourceBuffer;  ///< Has ownership
	Frame* _frameBuffer;  ///< Has ownership

	IDecoder* _inputDecoder;  ///< Decoder of packets read from _inputStream (has ownership)
	IDecoder* _generator;  ///< Generator of audio or video packets (has ownership)
	IDecoder* _currentDecoder;  ///< Link to _inputDecoder or _generator
	IEncoder* _outputEncoder;  ///< Encoder of packets which will be wrapped by _outputStream (has ownership)

	ITransform* _transform;  ///< Video or audio transform (has ownership)

	int  _subStreamIndex;  ///< Index of channel that is processed from the input stream (-1 if no demultiplexing).

<<<<<<< HEAD
	double _offset;  ///< Offset, in seconds, at the beginning of the StreamTranscoder.
=======
	size_t _frameProcessed;  ///< How many frames have been processed by the StreamTranscoder.
	size_t _offset;  ///< Offset, in frame, at the beginning of the StreamTranscoder.
>>>>>>> 9ff9c913

	bool _canSwitchToGenerator;  ///< Automatically switch to a generator at the end of the stream
	bool _verbose;
};

}

#endif<|MERGE_RESOLUTION|>--- conflicted
+++ resolved
@@ -98,12 +98,7 @@
 
 	int  _subStreamIndex;  ///< Index of channel that is processed from the input stream (-1 if no demultiplexing).
 
-<<<<<<< HEAD
 	double _offset;  ///< Offset, in seconds, at the beginning of the StreamTranscoder.
-=======
-	size_t _frameProcessed;  ///< How many frames have been processed by the StreamTranscoder.
-	size_t _offset;  ///< Offset, in frame, at the beginning of the StreamTranscoder.
->>>>>>> 9ff9c913
 
 	bool _canSwitchToGenerator;  ///< Automatically switch to a generator at the end of the stream
 	bool _verbose;
