from nose.tools import *

from pyAvTranscoder import avtranscoder as av


def testSetVideoFrame():
    """
    Generate a video stream, and set its frame during process.
    """
    # create output
    outputFileName = "testSetVideoFrame.mov"
    ouputFile = av.OutputFile( outputFileName )

    # create custom profile
    encodingProfile = av.ProfileMap()
    encodingProfile[av.avProfileIdentificator] = "encodingProfile"
    encodingProfile[av.avProfileIdentificatorHuman] = "custom profile"
    encodingProfile[av.avProfileType] = av.avProfileTypeVideo
    encodingProfile[av.avProfileCodec] = "mpeg2video"
    encodingProfile[av.avProfilePixelFormat] = "yuv422p"
    encodingProfile[av.avProfileWidth] = "1920"
    encodingProfile[av.avProfileHeight] = "1080"

    # create transcoder and add a video stream
    transcoder = av.Transcoder( ouputFile )
<<<<<<< HEAD
    transcoder.addGeneratedStream( encodingProfile )
=======
    transcoder.addGenerateStream( encodingProfile )
>>>>>>> d09cc28b
    videoDecoder = transcoder.getStreamTranscoder( 0 ).getCurrentDecoder()

    # start process
    ouputFile.beginWrap()
    transcoder.preProcessCodecLatency()
    p = av.ConsoleProgress()

    # process 51 frames
    nbFrames = 255
    for i in range(0, nbFrames, 5):
        transcoder.processFrame()
        p.progress( i, nbFrames )

        # set video frame
        frame = av.VideoFrame( av.VideoFrameDesc(1920, 1080, "yuv422p") )
        frame.assign(i)
        videoDecoder.setNextFrame( frame )

    # end process
    ouputFile.endWrap()

    # get dst file of transcode
    dst_inputFile = av.InputFile( outputFileName )
    progress = av.NoDisplayProgress()
    dst_inputFile.analyse( progress, av.eAnalyseLevelHeader )
    dst_properties = dst_inputFile.getProperties()
    dst_videoStream = dst_properties.getVideoProperties()[0]

    assert_equals( "mpeg2video", dst_videoStream.getCodecName() )
    assert_equals( 1920, dst_videoStream.getWidth() )
    assert_equals( 1080, dst_videoStream.getHeight() )
    assert_equals( 16, dst_videoStream.getDar().num )
    assert_equals( 9, dst_videoStream.getDar().den )


def testSetAudioFrame():
    """
    Generate a audio stream, and set its frame during process.
    """
    # create output
    outputFileName = "testSetAudioFrame.wav"
    ouputFile = av.OutputFile( outputFileName )

    # create transcoder and add a video stream
    transcoder = av.Transcoder( ouputFile )
<<<<<<< HEAD
    transcoder.addGeneratedStream( "wave24b48kmono" )
=======
    transcoder.addGenerateStream( "wave24b48kmono" )
>>>>>>> d09cc28b
    audioDecoder = transcoder.getStreamTranscoder( 0 ).getCurrentDecoder()

    # start process
    ouputFile.beginWrap()
    transcoder.preProcessCodecLatency()
    p = av.ConsoleProgress()

    # process 51 frames
    nbFrames = 255
    for i in range(0, nbFrames):
        transcoder.processFrame()
        p.progress( i, nbFrames )

        # set video frame
        frame = av.AudioFrame( av.AudioFrameDesc(48000, 1, "s32") )
        frame.assign(i)
        audioDecoder.setNextFrame( frame )

    # end process
    ouputFile.endWrap()

    # get dst file of transcode
    dst_inputFile = av.InputFile( outputFileName )
    progress = av.NoDisplayProgress()
    dst_inputFile.analyse( progress, av.eAnalyseLevelHeader )
    dst_properties = dst_inputFile.getProperties()
    dst_audioStream = dst_properties.getAudioProperties()[0]

    assert_equals( "pcm_s24le", dst_audioStream.getCodecName() )
    assert_equals( "s32", dst_audioStream.getSampleFormatName() )
    assert_equals( "signed 32 bits", dst_audioStream.getSampleFormatLongName() )
    assert_equals( 48000, dst_audioStream.getSampleRate() )
    assert_equals( 1, dst_audioStream.getNbChannels() )<|MERGE_RESOLUTION|>--- conflicted
+++ resolved
@@ -23,11 +23,7 @@
 
     # create transcoder and add a video stream
     transcoder = av.Transcoder( ouputFile )
-<<<<<<< HEAD
-    transcoder.addGeneratedStream( encodingProfile )
-=======
     transcoder.addGenerateStream( encodingProfile )
->>>>>>> d09cc28b
     videoDecoder = transcoder.getStreamTranscoder( 0 ).getCurrentDecoder()
 
     # start process
@@ -73,11 +69,7 @@
 
     # create transcoder and add a video stream
     transcoder = av.Transcoder( ouputFile )
-<<<<<<< HEAD
-    transcoder.addGeneratedStream( "wave24b48kmono" )
-=======
     transcoder.addGenerateStream( "wave24b48kmono" )
->>>>>>> d09cc28b
     audioDecoder = transcoder.getStreamTranscoder( 0 ).getCurrentDecoder()
 
     # start process
