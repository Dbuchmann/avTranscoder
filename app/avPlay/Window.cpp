#include "Window.hpp"

#include <AvTranscoder/mediaProperty/print.hpp>

#ifdef __APPLE__
#include <OpenGL/gl.h>
#include <GLUT/glut.h>
#else
#include <GL/gl.h>
#include <GL/glut.h>
#include <GL/freeglut.h>
#endif

#include <iostream>
#include <iomanip>
#include <cstring>

avtranscoder::VideoReader* Window::_reader = NULL;

size_t Window::_width = 0;
size_t Window::_height = 0;

int Window::_x1 = -1.0;
int Window::_x2 = 1.0;
int Window::_y1 = 1.0;
int Window::_y2 = -1.0;

int Window::_xMinViewport = 0;
int Window::_yMinViewport = 0;
int Window::_xMouseRef = 0;
int Window::_yMouseRef = 0;

int Window::_windowId = 0;

float Window::_currentZoom = 1.0;
float Window::_factorZoom = 1.25;

float Window::_scale = 1.0;

bool Window::_play = false;

bool Window::_flip = false;
bool Window::_flop = false;

// channel properties
bool Window::_showRedChannel = false;
bool Window::_showGreenChannel = false;
bool Window::_showBlueChannel = false;
bool Window::_showAlphaChannel = false;

// image properties
struct ImgProperties
{
    const char* data;
    GLint internalFormat;
    size_t width;
    size_t height;
    GLenum format;
    GLenum type;
    size_t component;
};

ImgProperties _imageProperties;

void loadNewTexture(const ImgProperties& properties)
{
    // loading texture
    glTexImage2D(GL_TEXTURE_2D, 0, properties.internalFormat, properties.width, properties.height, 0, properties.format,
                 properties.type, properties.data);
    glTexParameterf(GL_TEXTURE_2D, GL_TEXTURE_MAG_FILTER, GL_LINEAR);
    glTexParameterf(GL_TEXTURE_2D, GL_TEXTURE_MIN_FILTER, GL_LINEAR);

    glTexParameterf(GL_TEXTURE_2D, GL_TEXTURE_WRAP_S, GL_REPEAT);
    glTexParameterf(GL_TEXTURE_2D, GL_TEXTURE_WRAP_T, GL_REPEAT);

    glEnable(GL_TEXTURE_2D);
}

void loadNewTexture(const char* data, GLint internalFormat, size_t width, size_t height, GLenum format, GLenum type)
{
    _imageProperties.data = data;
    _imageProperties.internalFormat = internalFormat;
    _imageProperties.width = width;
    _imageProperties.height = height;
    _imageProperties.format = format;
    _imageProperties.type = type;

    switch(_imageProperties.format)
    {
        case GL_LUMINANCE:
            _imageProperties.component = 1;
            break;
        case GL_RGB:
            _imageProperties.component = 3;
            break;
        case GL_RGBA:
            _imageProperties.component = 4;
            break;
    }

    loadNewTexture(_imageProperties);
}

Window::Window(avtranscoder::VideoReader& reader)
{
<<<<<<< HEAD
	_reader = &reader;
	_width  = _reader->getOutputWidth();
	_height = _reader->getOutputHeight();

	char *argv[2] = { (char*)"", NULL };
	int   argc    = 1;
	glutInit( &argc, argv );
	glutInitDisplayMode( GLUT_DOUBLE | GLUT_RGB | GLUT_RGBA | GLUT_MULTISAMPLE );
	glutInitWindowSize( _width, _height );
	glutInitWindowPosition( 0, 0 );
=======
    _reader = &reader;
    _width = _reader->getWidth();
    _height = _reader->getHeight();

    char* argv[2] = {(char*)"", NULL};
    int argc = 1;
    glutInit(&argc, argv);
    glutInitDisplayMode(GLUT_DOUBLE | GLUT_RGB | GLUT_RGBA | GLUT_MULTISAMPLE);
    glutInitWindowSize(_width, _height);
    glutInitWindowPosition(0, 0);
>>>>>>> 54043f7b
#ifdef GLUT_ACTION_ON_WINDOW_CLOSE
    glutSetOption(GLUT_ACTION_ON_WINDOW_CLOSE, GLUT_ACTION_CONTINUE_EXECUTION);
#endif

    _windowId = glutCreateWindow("AV Player Viewer");
    glClearColor(0.0f, 0.0f, 0.0f, 0.0f);
    glClear(GL_DEPTH_BUFFER_BIT | GL_COLOR_BUFFER_BIT);

    glutDisplayFunc(display);
    glutKeyboardFunc(keyboard);
    glutSpecialFunc(specialKeyboard);
    glutMouseFunc(mouse);
    glutMotionFunc(motion);
    glutReshapeFunc(reshape);
}

void Window::launch()
{
    displayFirstFrame();
    glutMainLoop();
}

void Window::display()
{
    if(glutGetWindow() == 0)
        return;
    glClearColor(0.0f, 0.0f, 0.0f, 0.0f);
    glClear(GL_DEPTH_BUFFER_BIT | GL_COLOR_BUFFER_BIT);

    glBegin(GL_QUADS);

    float x1 = _x1;
    float x2 = _x2;

    float y1 = _y1;
    float y2 = _y2;

    if(_flip)
    {
        y1 = -y1;
        y2 = -y2;
    }
    if(_flop)
    {
        x1 = -x1;
        x2 = -x2;
    }

    glTexCoord2f(0, 0);
    glVertex2f(x1, y1);

    glTexCoord2f(0, 1);
    glVertex2f(x1, y2);

    glTexCoord2f(1, 1);
    glVertex2f(x2, y2);

    glTexCoord2f(1, 0);
    glVertex2f(x2, y1);

    glEnd();

    glutSwapBuffers();
}

void Window::keyboard(unsigned char k, int x, int y)
{
    bool shift = false;
    if(glutGetModifiers() == GLUT_ACTIVE_SHIFT)
    {
        shift = true;
    }

    switch(k)
    {
        case '\r':
            glutDestroyWindow(_windowId);
            _windowId = 0;
            break;
        case 27: // ESCAPE key
            glutDestroyWindow(_windowId);
            _windowId = 0;
            break;
        case 'i':
            displayInformations();
            break;
        case 'z':
            glutReshapeWindow(_width, _height);
            _currentZoom = 1.0;
            _x1 = -1.0;
            _x2 = 1.0;
            _y1 = 1.0;
            _y2 = -1.0;
            glutPostRedisplay();
            break;
        case 'h':
            displayHelp();
            break;
        case 32: // spacebar
            _play = !_play;
            loopPlaying(0);
            break;

        case 'r':
            showRedChannelTexture();
            break;
        case 'g':
            showGreenChannelTexture();
            break;
        case 'b':
            showBlueChannelTexture();
            break;
        case 'a':
            showAlphaChannelTexture();
            break;
        case 'H':
            if(shift)
            {
                _flop = !_flop;
                glutPostRedisplay();
            }
            break;
        case 'V':
            if(shift)
            {
                _flip = !_flip;
                glutPostRedisplay();
            }
            break;
    }
}

void Window::specialKeyboard(int k, int x, int y)
{
    // std::cout << "k=" << k << " x=" << x << " y=" << y << std::endl;
    switch(k)
    {
        case GLUT_KEY_UP:
            // cursor move
            break;
        case GLUT_KEY_DOWN:
            // cursor move
            break;
        case GLUT_KEY_LEFT:
            // cursor move
            displayPrevFrame();
            break;
        case GLUT_KEY_RIGHT:
            // cursor move
            displayNextFrame();
            break;
        case GLUT_KEY_HOME:
            displayFirstFrame();
        case GLUT_KEY_END:
            break;
        case GLUT_KEY_F1:
            displayHelp();
            break;
    }
}

void Window::mouse(int button, int state, int x, int y)
{
    if(state == 0 && button == 0)
    {
        int iX, iY;

        mapToImage(x, y, iX, iY);

        if(iX < 0 || iY < 0 || iX >= (int)_imageProperties.width || iY >= (int)_imageProperties.height)
            return;

        std::cout << "at " << std::setw(4) << iX << "," << std::setw(4) << (int)_imageProperties.height - iY << ": ";

        for(size_t i = 0; i < _imageProperties.component; i++)
        {
            size_t idx = (iX + iY * _imageProperties.width) * _imageProperties.component + i;
            switch(_imageProperties.type)
            {
                case GL_UNSIGNED_BYTE:
                {
                    const unsigned char* d = (const unsigned char*)_imageProperties.data;
                    std::cout << std::setw(5) << (unsigned int)d[idx];
                    break;
                }
                case GL_UNSIGNED_SHORT:
                {
                    const unsigned short* d = (const unsigned short*)_imageProperties.data;
                    std::cout << std::setw(7) << d[idx];
                    break;
                }
                case GL_FLOAT:
                {
                    const float* d = (const float*)_imageProperties.data;
                    std::cout << std::setw(10) << d[idx];
                    break;
                }
            }
        }
        std::cout << std::endl;
    }
    if(state == 0 && (button == 3 || button == 4))
    {
        int iX, iY, iX2, iY2;

        mapToImage(x, y, iX, iY);

        if(button == 3)
        {
            _currentZoom *= _factorZoom;
            zoom(_factorZoom);
        }
        else
        {
            _currentZoom /= _factorZoom;
            zoom(1.0 / _factorZoom);
        }

        mapToImage(x, y, iX2, iY2);

        move((_currentZoom / _imageProperties.width * 2) * (iX2 - iX),
             (_currentZoom / _imageProperties.height * 2) * (iY2 - iY));

        glutPostRedisplay();
    }

    _xMouseRef = x;
    _yMouseRef = y;
}

void Window::motion(int x, int y)
{
    float x_diff, y_diff;

    x_diff = (x - _xMouseRef) / _currentZoom;
    y_diff = (_yMouseRef - y) / _currentZoom;

    if(_flip)
    {
        y_diff *= -1.0;
    }

    if(_flop)
    {
        x_diff *= -1.0;
    }

    move(_currentZoom / _imageProperties.width * 2 * x_diff, _currentZoom / _imageProperties.height * 2 * y_diff);

    _xMouseRef = x;
    _yMouseRef = y;

    glutPostRedisplay();
}

void Window::reshape(int width, int height)
{
    float w, h, xPos, yPos;

    if((float)_width / _height > (float)width / height)
    {
        w = width;
        h = 1.0f * _height / _width * (float)width;
        xPos = 0.0;
        yPos = 0.5f * (height - h);
    }
    else
    {
        w = 1.0f * _width / _height * (float)height;
        h = height;
        xPos = 0.5f * (width - w);
        yPos = 0.0;
    }

    _xMinViewport = xPos;
    _yMinViewport = yPos;

    _scale = w / _width;

    glViewport((GLsizei)xPos, (GLsizei)yPos, (GLsizei)w, (GLsizei)h);
    glutReshapeWindow(width, height);
}

void Window::displayHelp()
{
    static const std::string kViewerHelp =
        "Av Player Viewer Help\n"
        "i                  : information about image (dimensions, bit depth, channels) + video stream\n"
        "z                  : zoom view to 1:1\n"
        "h, F1              : print help\n"
        "SHIFT + V          : flip\n"
        "SHIFT + H          : flop\n"
        "clic on image      : print RGBA values\n"
        "ESC, Return, Space : quit and continue process";
    std::cout << kViewerHelp << std::endl;
}

void Window::displayInformations()
{
<<<<<<< HEAD
	std::string textureType;
	switch( _imageProperties.format )
	{
		case GL_LUMINANCE : textureType = "Gray "; break;
		case GL_RGB       : textureType = "RGB  "; break;
		case GL_RGBA      : textureType = "RGBA "; break;
	}
	switch( _imageProperties.type )
	{
		case GL_UNSIGNED_BYTE  : textureType += "8 bits"; break;
		case GL_UNSIGNED_SHORT : textureType += "16 bits"; break;
		case GL_FLOAT          : textureType += "32 float"; break;
	}
	std::cout << textureType << " " << _width << "x" << _height << std::endl;

	// stream info
	const avtranscoder::VideoProperties* properties = _reader->getSourceVideoProperties();
	if( properties != NULL )
		std::cout << *properties << std::endl;
=======
    std::string textureType;
    switch(_imageProperties.format)
    {
        case GL_LUMINANCE:
            textureType = "Gray ";
            break;
        case GL_RGB:
            textureType = "RGB  ";
            break;
        case GL_RGBA:
            textureType = "RGBA ";
            break;
    }
    switch(_imageProperties.type)
    {
        case GL_UNSIGNED_BYTE:
            textureType += "8 bits";
            break;
        case GL_UNSIGNED_SHORT:
            textureType += "16 bits";
            break;
        case GL_FLOAT:
            textureType += "32 float";
            break;
    }
    std::cout << textureType << " " << _width << "x" << _height << std::endl;

    // stream info
    _reader->printInfo();
>>>>>>> 54043f7b
}

void Window::move(float x, float y)
{
    _x1 += x;
    _x2 += x;
    _y1 += y;
    _y2 += y;
}

void Window::zoom(float factor)
{
    _x1 *= factor;
    _x2 *= factor;
    _y1 *= factor;
    _y2 *= factor;
}

void Window::mapToImage(int x, int y, int& iX, int& iY)
{
    int mapX, mapY;
    float mx, my;

    mapX = (x - _xMinViewport) / _scale;
    mapY = (y - _yMinViewport) / _scale;

    if(!_flip)
    {
        mapY = _imageProperties.height - mapY;
    }

    if(_flop)
    {
        mapX = _imageProperties.width - mapX;
    }

    mx = (float)mapX / (float)_imageProperties.width * 2.0 - 1.0;
    iX = ((_x1 - mx) / (_currentZoom * 2.0) * (float)_imageProperties.width * -1.0) + 0.5;

    my = (float)mapY / (float)_imageProperties.height * 2.0 - 1.0;
    iY = ((_y1 - my) / (_currentZoom * 2.0) * (float)_imageProperties.height * -1.0) + 0.5;
}

void Window::setTransfert(float red, float green, float blue, float alpha)
{
    switch(_imageProperties.format)
    {
        case GL_LUMINANCE:
            return;
        case GL_RGB:
            glPixelTransferf(GL_RED_SCALE, red);
            glPixelTransferf(GL_GREEN_SCALE, green);
            glPixelTransferf(GL_BLUE_SCALE, blue);
            break;
        case GL_RGBA:
            glPixelTransferf(GL_RED_SCALE, red);
            glPixelTransferf(GL_GREEN_SCALE, green);
            glPixelTransferf(GL_BLUE_SCALE, blue);
            glPixelTransferf(GL_ALPHA_SCALE, alpha);
            break;
    }
}

void Window::displayChannelTexture(bool& channel, const float red, const float green, const float blue)
{
    ImgProperties p = _imageProperties;
    if(!channel)
    {
        setTransfert(red, green, blue);
        _showRedChannel = false;
        _showGreenChannel = false;
        _showBlueChannel = false;
        _showAlphaChannel = false;
        channel = true;
    }
    else
    {
        setTransfert(1.f, 1.f, 1.f);
        channel = false;
    }
    loadNewTexture(p);

    glutPostRedisplay();
}

void Window::showRedChannelTexture()
{
    displayChannelTexture(_showRedChannel, 1.f, 0.f, 0.f);
}

void Window::showGreenChannelTexture()
{
    displayChannelTexture(_showGreenChannel, 0.f, 1.f, 0.f);
}

void Window::showBlueChannelTexture()
{
    displayChannelTexture(_showBlueChannel, 0.f, 0.f, 1.f);
}

void Window::showAlphaChannelTexture()
{
    glutPostRedisplay();
}

void Window::displayNextFrame()
{
<<<<<<< HEAD
	const char* buffer = (const char*)_reader->readNextFrame()->getData();
	loadNewTexture( buffer, _reader->getOutputNbComponents(), _reader->getOutputWidth(), _reader->getOutputHeight(), GL_RGB, GL_UNSIGNED_BYTE );
	display();
=======
    const char* buffer = (const char*)_reader->readNextFrame()->getData();
    loadNewTexture(buffer, _reader->getComponents(), _reader->getWidth(), _reader->getHeight(), GL_RGB, GL_UNSIGNED_BYTE);
    display();
>>>>>>> 54043f7b
}

void Window::displayPrevFrame()
{
<<<<<<< HEAD
	const char* buffer = (const char*)_reader->readPrevFrame()->getData();
	loadNewTexture( buffer, _reader->getOutputNbComponents(), _reader->getOutputWidth(), _reader->getOutputHeight(), GL_RGB, GL_UNSIGNED_BYTE );
	display();
=======
    const char* buffer = (const char*)_reader->readPrevFrame()->getData();
    loadNewTexture(buffer, _reader->getComponents(), _reader->getWidth(), _reader->getHeight(), GL_RGB, GL_UNSIGNED_BYTE);
    display();
>>>>>>> 54043f7b
}

void Window::displayFirstFrame()
{
    displayAtFrame(0);
}

void Window::displayAtFrame(const size_t frame)
{
<<<<<<< HEAD
	const char* buffer = (const char*)_reader->readFrameAt( frame )->getData();
	loadNewTexture( buffer, _reader->getOutputNbComponents(), _reader->getOutputWidth(), _reader->getOutputHeight(), GL_RGB, GL_UNSIGNED_BYTE );
	display();
=======
    const char* buffer = (const char*)_reader->readFrameAt(frame)->getData();
    loadNewTexture(buffer, _reader->getComponents(), _reader->getWidth(), _reader->getHeight(), GL_RGB, GL_UNSIGNED_BYTE);
    display();
>>>>>>> 54043f7b
}

void Window::loopPlaying(int value)
{
    if(_play)
        glutTimerFunc(40, &loopPlaying, 0);
    displayNextFrame();
}<|MERGE_RESOLUTION|>--- conflicted
+++ resolved
@@ -1,6 +1,6 @@
 #include "Window.hpp"
 
-#include <AvTranscoder/mediaProperty/print.hpp>
+#include <AvTranscoder/properties/print.hpp>
 
 #ifdef __APPLE__
 #include <OpenGL/gl.h>
@@ -103,21 +103,9 @@
 
 Window::Window(avtranscoder::VideoReader& reader)
 {
-<<<<<<< HEAD
-	_reader = &reader;
-	_width  = _reader->getOutputWidth();
-	_height = _reader->getOutputHeight();
-
-	char *argv[2] = { (char*)"", NULL };
-	int   argc    = 1;
-	glutInit( &argc, argv );
-	glutInitDisplayMode( GLUT_DOUBLE | GLUT_RGB | GLUT_RGBA | GLUT_MULTISAMPLE );
-	glutInitWindowSize( _width, _height );
-	glutInitWindowPosition( 0, 0 );
-=======
     _reader = &reader;
-    _width = _reader->getWidth();
-    _height = _reader->getHeight();
+    _width = _reader->getOutputWidth();
+    _height = _reader->getOutputHeight();
 
     char* argv[2] = {(char*)"", NULL};
     int argc = 1;
@@ -125,7 +113,6 @@
     glutInitDisplayMode(GLUT_DOUBLE | GLUT_RGB | GLUT_RGBA | GLUT_MULTISAMPLE);
     glutInitWindowSize(_width, _height);
     glutInitWindowPosition(0, 0);
->>>>>>> 54043f7b
 #ifdef GLUT_ACTION_ON_WINDOW_CLOSE
     glutSetOption(GLUT_ACTION_ON_WINDOW_CLOSE, GLUT_ACTION_CONTINUE_EXECUTION);
 #endif
@@ -425,27 +412,6 @@
 
 void Window::displayInformations()
 {
-<<<<<<< HEAD
-	std::string textureType;
-	switch( _imageProperties.format )
-	{
-		case GL_LUMINANCE : textureType = "Gray "; break;
-		case GL_RGB       : textureType = "RGB  "; break;
-		case GL_RGBA      : textureType = "RGBA "; break;
-	}
-	switch( _imageProperties.type )
-	{
-		case GL_UNSIGNED_BYTE  : textureType += "8 bits"; break;
-		case GL_UNSIGNED_SHORT : textureType += "16 bits"; break;
-		case GL_FLOAT          : textureType += "32 float"; break;
-	}
-	std::cout << textureType << " " << _width << "x" << _height << std::endl;
-
-	// stream info
-	const avtranscoder::VideoProperties* properties = _reader->getSourceVideoProperties();
-	if( properties != NULL )
-		std::cout << *properties << std::endl;
-=======
     std::string textureType;
     switch(_imageProperties.format)
     {
@@ -474,8 +440,9 @@
     std::cout << textureType << " " << _width << "x" << _height << std::endl;
 
     // stream info
-    _reader->printInfo();
->>>>>>> 54043f7b
+    const avtranscoder::VideoProperties* properties = _reader->getSourceVideoProperties();
+    if(properties != NULL)
+        std::cout << *properties << std::endl;
 }
 
 void Window::move(float x, float y)
@@ -583,28 +550,18 @@
 
 void Window::displayNextFrame()
 {
-<<<<<<< HEAD
-	const char* buffer = (const char*)_reader->readNextFrame()->getData();
-	loadNewTexture( buffer, _reader->getOutputNbComponents(), _reader->getOutputWidth(), _reader->getOutputHeight(), GL_RGB, GL_UNSIGNED_BYTE );
-	display();
-=======
     const char* buffer = (const char*)_reader->readNextFrame()->getData();
-    loadNewTexture(buffer, _reader->getComponents(), _reader->getWidth(), _reader->getHeight(), GL_RGB, GL_UNSIGNED_BYTE);
+    loadNewTexture(buffer, _reader->getOutputNbComponents(), _reader->getOutputWidth(), _reader->getOutputHeight(), GL_RGB,
+                   GL_UNSIGNED_BYTE);
     display();
->>>>>>> 54043f7b
 }
 
 void Window::displayPrevFrame()
 {
-<<<<<<< HEAD
-	const char* buffer = (const char*)_reader->readPrevFrame()->getData();
-	loadNewTexture( buffer, _reader->getOutputNbComponents(), _reader->getOutputWidth(), _reader->getOutputHeight(), GL_RGB, GL_UNSIGNED_BYTE );
-	display();
-=======
     const char* buffer = (const char*)_reader->readPrevFrame()->getData();
-    loadNewTexture(buffer, _reader->getComponents(), _reader->getWidth(), _reader->getHeight(), GL_RGB, GL_UNSIGNED_BYTE);
+    loadNewTexture(buffer, _reader->getOutputNbComponents(), _reader->getOutputWidth(), _reader->getOutputHeight(), GL_RGB,
+                   GL_UNSIGNED_BYTE);
     display();
->>>>>>> 54043f7b
 }
 
 void Window::displayFirstFrame()
@@ -614,15 +571,10 @@
 
 void Window::displayAtFrame(const size_t frame)
 {
-<<<<<<< HEAD
-	const char* buffer = (const char*)_reader->readFrameAt( frame )->getData();
-	loadNewTexture( buffer, _reader->getOutputNbComponents(), _reader->getOutputWidth(), _reader->getOutputHeight(), GL_RGB, GL_UNSIGNED_BYTE );
-	display();
-=======
     const char* buffer = (const char*)_reader->readFrameAt(frame)->getData();
-    loadNewTexture(buffer, _reader->getComponents(), _reader->getWidth(), _reader->getHeight(), GL_RGB, GL_UNSIGNED_BYTE);
+    loadNewTexture(buffer, _reader->getOutputNbComponents(), _reader->getOutputWidth(), _reader->getOutputHeight(), GL_RGB,
+                   GL_UNSIGNED_BYTE);
     display();
->>>>>>> 54043f7b
 }
 
 void Window::loopPlaying(int value)
