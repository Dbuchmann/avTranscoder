#include "AvOutputVideo.hpp"

#include <AvTranscoder/option/Context.hpp>

extern "C" {
#include <libavcodec/avcodec.h>
#include <libavformat/avformat.h>
#include <libavutil/avutil.h>
}

#include <iostream>
#include <stdexcept>
#include <cstdlib>

namespace avtranscoder
{

AvOutputVideo::AvOutputVideo( )
	: _codec( eCodecTypeEncoder, "mpeg2video" )
{
}

void AvOutputVideo::setup( )
{
	av_register_all();

	AVCodecContext* codecContext( _codec.getAVCodecContext() );

	if( codecContext == NULL )
	{
		throw std::runtime_error( "could not allocate video codec context" );
	}

	// try to open encoder with parameters
	int ret = avcodec_open2( codecContext, _codec.getAVCodec(), NULL );
	if( ret < 0 )
	{
		char err[250];
		av_strerror( ret, err, 250);
		std::string msg = "could not open video encoder: ";
		msg += err;
		throw std::runtime_error( msg );
	}
}


bool AvOutputVideo::encodeFrame( const Frame& sourceFrame, Frame& codedFrame )
{
#if LIBAVCODEC_VERSION_MAJOR > 54
	AVFrame* frame = av_frame_alloc();
#else
	AVFrame* frame = avcodec_alloc_frame();
#endif

	AVCodecContext* codecContext = _codec.getAVCodecContext();

	// Set default frame parameters
#if LIBAVCODEC_VERSION_MAJOR > 54
	av_frame_unref( frame );
#else
	avcodec_get_frame_defaults( frame );
#endif

	const VideoFrame& sourceImageFrame = static_cast<const VideoFrame&>( sourceFrame );

	frame->width  = codecContext->width;
	frame->height = codecContext->height;
	frame->format = codecContext->pix_fmt;
	avpicture_fill( (AVPicture*)frame, const_cast< unsigned char * >( sourceImageFrame.getPtr() ), codecContext->pix_fmt, codecContext->width, codecContext->height );

	AVPacket packet;
	av_init_packet( &packet );
	// avcodec_encode_video allocate packet
	packet.size = 0;
	packet.data = NULL;
	packet.stream_index = 0;

	if( ( codecContext->coded_frame ) &&
		( codecContext->coded_frame->pts != (int)AV_NOPTS_VALUE ) )
	{
		packet.pts = codecContext->coded_frame->pts;
	}

	if( codecContext->coded_frame &&
		codecContext->coded_frame->key_frame )
	{
		packet.flags |= AV_PKT_FLAG_KEY;
	}

#if LIBAVCODEC_VERSION_MAJOR > 53
	int gotPacket = 0;
	int ret = avcodec_encode_video2( codecContext, &packet, frame, &gotPacket );
	if( ret == 0 && gotPacket == 1 )
	{
		codedFrame.getBuffer().resize( packet.size );
		memcpy( codedFrame.getPtr(), packet.data, packet.size );
	}
#else
	int ret = avcodec_encode_video( codecContext, packet.data, packet.size, frame );
	if( ret > 0 )
	{
		codedFrame.getBuffer().resize( packet.size );
		memcpy( codedFrame.getPtr(), packet.data, packet.size );
	}
#endif
/*
		std::string imgType = "";
		switch( codecContext->coded_frame->pict_type )
		{
			case AV_PICTURE_TYPE_NONE : imgType = "None"; break;
			case AV_PICTURE_TYPE_I : imgType = "I"; break;
			case AV_PICTURE_TYPE_P : imgType = "P"; break;
			case AV_PICTURE_TYPE_B : imgType = "B"; break;
			case AV_PICTURE_TYPE_S : imgType = "S"; break;
			case AV_PICTURE_TYPE_SI : imgType = "SI"; break;
			case AV_PICTURE_TYPE_SP : imgType = "SP"; break;
			case AV_PICTURE_TYPE_BI : imgType = "BI"; break;
		}

		std::clog << "\tframe " << codecContext->coded_frame->display_picture_number;
		std::clog << " coded @ " << codecContext->coded_frame->coded_picture_number;
		std::clog << " type : " << imgType;
		std::clog << " quality : " << codecContext->coded_frame->quality << std::endl;
*/
	av_free_packet( &packet );
#if LIBAVCODEC_VERSION_MAJOR > 54
	av_frame_free( &frame );
	return ret == 0 && gotPacket == 1;
#else
 #if LIBAVCODEC_VERSION_MAJOR > 53
	avcodec_free_frame( &frame );
	return ret == 0 && gotPacket == 1;
 #else
	av_free( frame );
 #endif
#endif
	return ret == 0;
}

bool AvOutputVideo::encodeFrame( Frame& codedFrame )
{
	AVCodecContext* codecContext = _codec.getAVCodecContext();

	AVPacket packet;
	av_init_packet( &packet );
	// avcodec_encode_video allocate packet
	packet.size = 0;
	packet.data = NULL;
	packet.stream_index = 0;

#if LIBAVCODEC_VERSION_MAJOR > 53
	int gotPacket = 0;
	int ret = avcodec_encode_video2( codecContext, &packet, NULL, &gotPacket );
	if( ret == 0 && gotPacket == 1 )
	{
		codedFrame.getBuffer().resize( packet.size );
		memcpy( codedFrame.getPtr(), packet.data, packet.size );
	}
	av_free_packet( &packet );
	return ret == 0 && gotPacket == 1;

#else
	int ret = avcodec_encode_video( codecContext, packet.data, packet.size, NULL );
	if( ret > 0 )
	{
		codedFrame.getBuffer().resize( packet.size );
		memcpy( codedFrame.getPtr(), packet.data, packet.size );
	}
	av_free_packet( &packet );
	return ret == 0;

#endif
}

void AvOutputVideo::setProfile( const Profile::ProfileDesc& desc, const avtranscoder::VideoFrameDesc& frameDesc )
{
	if( ! desc.count( constants::avProfileCodec ) ||
		! desc.count( constants::avProfilePixelFormat ) || 
		! desc.count( constants::avProfileFrameRate ) )
	{
		throw std::runtime_error( "The profile " + desc.find( constants::avProfileIdentificatorHuman )->second + " is invalid." );
	}
	
<<<<<<< HEAD
	_codedDesc.setCodec( desc.find( constants::avProfileCodec )->second );
	
	const size_t frameRate = std::strtoul( desc.find( constants::avProfileFrameRate )->second.c_str(), NULL, 0 );
	static_cast<VideoDesc>( _codedDesc ).setTimeBase( 1, frameRate );
	
	static_cast<VideoDesc>( _codedDesc ).setImageParameters( frameDesc );
=======
	_codec.setCodec( eCodecTypeEncoder, desc.find( Profile::avProfileCodec )->second );

	const size_t frameRate = std::strtoul( desc.find( Profile::avProfileFrameRate )->second.c_str(), NULL, 0 );
	_codec.setTimeBase( 1, frameRate );

	_codec.setImageParameters( frameDesc );
>>>>>>> 59e7340e

	Context codecContext( _codec.getAVCodecContext() );
	
	for( Profile::ProfileDesc::const_iterator it = desc.begin(); it != desc.end(); ++it )
	{
		if( (*it).first == constants::avProfileIdentificator ||
			(*it).first == constants::avProfileIdentificatorHuman ||
			(*it).first == constants::avProfileType ||
			(*it).first == constants::avProfileCodec ||
			(*it).first == constants::avProfilePixelFormat ||
			(*it).first == constants::avProfileFrameRate )
			continue;

		try
		{
			Option& encodeOption = codecContext.getOption( (*it).first );
			encodeOption.setString( (*it).second );
		}
		catch( std::exception& e )
		{
			//std::cout << "[OutputVideo] warning: " << e.what() << std::endl;
		}
	}

	setup();

	for( Profile::ProfileDesc::const_iterator it = desc.begin(); it != desc.end(); ++it )
	{
		if( (*it).first == constants::avProfileIdentificator ||
			(*it).first == constants::avProfileIdentificatorHuman ||
			(*it).first == constants::avProfileType ||
			(*it).first == constants::avProfileCodec ||
			(*it).first == constants::avProfilePixelFormat ||
			(*it).first == constants::avProfileFrameRate )
			continue;

		try
		{
			Option& encodeOption = codecContext.getOption( (*it).first );
			encodeOption.setString( (*it).second );
		}
		catch( std::exception& e )
		{
			std::cout << "[OutputVideo] warning: " << e.what() << std::endl;
		}
	}
}

}<|MERGE_RESOLUTION|>--- conflicted
+++ resolved
@@ -181,21 +181,12 @@
 		throw std::runtime_error( "The profile " + desc.find( constants::avProfileIdentificatorHuman )->second + " is invalid." );
 	}
 	
-<<<<<<< HEAD
-	_codedDesc.setCodec( desc.find( constants::avProfileCodec )->second );
-	
+	_codec.setCodec( eCodecTypeEncoder, desc.find( constants::avProfileCodec )->second );
+
 	const size_t frameRate = std::strtoul( desc.find( constants::avProfileFrameRate )->second.c_str(), NULL, 0 );
-	static_cast<VideoDesc>( _codedDesc ).setTimeBase( 1, frameRate );
-	
-	static_cast<VideoDesc>( _codedDesc ).setImageParameters( frameDesc );
-=======
-	_codec.setCodec( eCodecTypeEncoder, desc.find( Profile::avProfileCodec )->second );
-
-	const size_t frameRate = std::strtoul( desc.find( Profile::avProfileFrameRate )->second.c_str(), NULL, 0 );
 	_codec.setTimeBase( 1, frameRate );
 
 	_codec.setImageParameters( frameDesc );
->>>>>>> 59e7340e
 
 	Context codecContext( _codec.getAVCodecContext() );
 	
