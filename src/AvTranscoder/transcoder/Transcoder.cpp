#include "Transcoder.hpp"

#include <AvTranscoder/file/util.hpp>
#include <AvTranscoder/progress/NoDisplayProgress.hpp>
#include <AvTranscoder/stat/VideoStat.hpp>

#include <limits>
#include <algorithm>

namespace avtranscoder
{

Transcoder::Transcoder(IOutputFile& outputFile)
    : _outputFile(outputFile)
    , _inputFiles()
    , _streamTranscoders()
    , _streamTranscodersAllocated()
    , _profileLoader(true)
    , _eProcessMethod(eProcessMethodBasedOnStream)
    , _mainStreamIndex(0)
    , _outputDuration(0)
{
}

Transcoder::~Transcoder()
{
    for(std::vector<InputFile*>::iterator it = _inputFiles.begin(); it != _inputFiles.end(); ++it)
    {
        delete(*it);
    }
    for(std::vector<StreamTranscoder*>::iterator it = _streamTranscodersAllocated.begin();
        it != _streamTranscodersAllocated.end(); ++it)
    {
        delete(*it);
    }
}

void Transcoder::add(const std::string& filename)
{
    const int streamIndex = -1;
    const float offset = 0;
    const InputFile* referenceFile = addInputFile(filename, streamIndex, offset);
    const std::vector<avtranscoder::StreamProperties*>& inputStreams = referenceFile->getProperties().getStreamProperties();
    for(size_t index = 0; index < inputStreams.size(); ++index)
    {
        const AVMediaType streamType = referenceFile->getProperties().getStreamPropertiesWithIndex(index).getStreamType();
        // skip the stream if it is not video nor audio
        if(streamType == AVMEDIA_TYPE_VIDEO || streamType == AVMEDIA_TYPE_AUDIO)
            addRewrapStream(filename, index, offset);
    }
}

void Transcoder::add(const std::string& filename, const size_t streamIndex, const std::string& profileName,
                     const float offset)
{
    // Re-wrap
    if(profileName.length() == 0)
    {
        // Check filename
        if(filename.length() == 0)
            throw std::runtime_error("Can't re-wrap a stream without filename indicated");

        addRewrapStream(filename, streamIndex, offset);
    }
    // Transcode
    else
    {
        const ProfileLoader::Profile& transcodeProfile = _profileLoader.getProfile(profileName);
        add(filename, streamIndex, transcodeProfile, offset);
    }
}

void Transcoder::add(const std::string& filename, const size_t streamIndex, const std::string& profileName, ICodec& codec,
                     const float offset)
{
    // Re-wrap
    if(profileName.length() == 0)
    {
        // Check filename
        if(filename.length() == 0)
            throw std::runtime_error("Can't re-wrap a stream without filename indicated");

        addRewrapStream(filename, streamIndex, offset);
    }
    // Transcode
    else
    {
        const ProfileLoader::Profile& transcodeProfile = _profileLoader.getProfile(profileName);
        add(filename, streamIndex, transcodeProfile, codec, offset);
    }
}

void Transcoder::add(const std::string& filename, const size_t streamIndex, const ProfileLoader::Profile& profile,
                     const float offset)
{
    // Check filename
    if(!filename.length())
        throw std::runtime_error("Can't transcode a stream without filename indicated");

    addTranscodeStream(filename, streamIndex, -1, profile, offset);
}

void Transcoder::add(const std::string& filename, const size_t streamIndex, const ProfileLoader::Profile& profile,
                     ICodec& codec, const float offset)
{
    // Generator
    if(!filename.length())
    {
        addDummyStream(profile, codec);
    }
    // Transcode
    else
    {
        addTranscodeStream(filename, streamIndex, -1, profile, offset);
    }
}

void Transcoder::add(const std::string& filename, const size_t streamIndex, const int subStreamIndex,
                     const std::string& profileName, const float offset)
{
    // No subStream selected
    if(subStreamIndex < 0)
    {
        add(filename, streamIndex, profileName, offset);
        return;
    }

    if(profileName.length() == 0)
    {
        // Re-wrap
        if(subStreamIndex < 0)
        {
            addRewrapStream(filename, streamIndex, offset);
        }
        // Transcode (transparent for the user)
        else
        {
            addTranscodeStream(filename, streamIndex, subStreamIndex, offset);
        }
    }
    // Transcode
    else
    {
        const ProfileLoader::Profile& transcodeProfile = _profileLoader.getProfile(profileName);
        add(filename, streamIndex, subStreamIndex, transcodeProfile, offset);
    }
}

void Transcoder::add(const std::string& filename, const size_t streamIndex, const int subStreamIndex,
                     const std::string& profileName, ICodec& codec, const float offset)
{
    // No subStream selected
    if(subStreamIndex < 0)
    {
        add(filename, streamIndex, profileName, codec);
        return;
    }

    // Re-wrap
    if(profileName.length() == 0)
    {
        // Re-wrap
        if(subStreamIndex < 0)
        {
            addRewrapStream(filename, streamIndex, offset);
        }
        // Transcode (transparent for the user)
        else
        {
            addTranscodeStream(filename, streamIndex, subStreamIndex, offset);
        }
    }
    // Transcode
    else
    {
        const ProfileLoader::Profile& transcodeProfile = _profileLoader.getProfile(profileName);
        add(filename, streamIndex, subStreamIndex, transcodeProfile, codec, offset);
    }
}

void Transcoder::add(const std::string& filename, const size_t streamIndex, const int subStreamIndex,
                     const ProfileLoader::Profile& profile, const float offset)
{
    // No subStream selected
    if(subStreamIndex < 0)
    {
        add(filename, streamIndex, profile, offset);
        return;
    }

    // Check filename
    if(!filename.length())
        throw std::runtime_error("Can't transcode a stream without filename indicated");

    addTranscodeStream(filename, streamIndex, subStreamIndex, profile, offset);
}

void Transcoder::add(const std::string& filename, const size_t streamIndex, const int subStreamIndex,
                     const ProfileLoader::Profile& profile, ICodec& codec, const float offset)
{
    // No subStream selected
    if(subStreamIndex < 0)
    {
        add(filename, streamIndex, profile);
        return;
    }

    // Generator
    if(!filename.length())
    {
        addDummyStream(profile, codec);
        return;
    }

    addTranscodeStream(filename, streamIndex, subStreamIndex, profile, offset);
}

void Transcoder::add(StreamTranscoder& stream)
{
    _streamTranscoders.push_back(&stream);
}

void Transcoder::preProcessCodecLatency()
{
    for(size_t streamIndex = 0; streamIndex < _streamTranscoders.size(); ++streamIndex)
    {
        LOG_DEBUG("Init stream " << streamIndex)
        _streamTranscoders.at(streamIndex)->preProcessCodecLatency();
    }
}

bool Transcoder::processFrame()
{
    if(_streamTranscoders.size() == 0)
        return false;

    for(size_t streamIndex = 0; streamIndex < _streamTranscoders.size(); ++streamIndex)
    {
        LOG_DEBUG("Process stream " << streamIndex << "/" << (_streamTranscoders.size() - 1))

        bool streamProcessStatus = _streamTranscoders.at(streamIndex)->processFrame();
        if(!streamProcessStatus)
        {
            return false;
        }
    }
    return true;
}

ProcessStat Transcoder::process()
{
    NoDisplayProgress progress;
    return process(progress);
}

ProcessStat Transcoder::process(IProgress& progress)
{
    if(_streamTranscoders.size() == 0)
        throw std::runtime_error("Missing input streams in transcoder");

    manageSwitchToGenerator();

    LOG_INFO("Start process")

    _outputFile.beginWrap();

    preProcessCodecLatency();

    const float outputDuration = getOutputDuration();
    LOG_INFO("Output duration of the process will be " << outputDuration << "s.")

    size_t frame = 0;
    bool frameProcessed = true;
    while(frameProcessed)
    {
        const float progressDuration = _outputFile.getStream(0).getStreamDuration();

        // check if JobStatusCancel
        if(progress.progress((progressDuration > outputDuration) ? outputDuration : progressDuration, outputDuration) ==
           eJobStatusCancel)
            break;

        // check progressDuration
        if(progressDuration >= outputDuration)
            break;

        LOG_DEBUG("Process frame " << frame)
        frameProcessed = processFrame();

        ++frame;
    }

    _outputFile.endWrap();

    LOG_INFO("End of process")

    LOG_INFO("Get process statistics")
    ProcessStat processStat;
    fillProcessStat(processStat);

    return processStat;
}

void Transcoder::setProcessMethod(const EProcessMethod eProcessMethod, const size_t indexBasedStream,
                                  const double outputDuration)
{
    _eProcessMethod = eProcessMethod;
    _mainStreamIndex = indexBasedStream;
    _outputDuration = outputDuration;
}

void Transcoder::addRewrapStream(const std::string& filename, const size_t streamIndex, const float offset)
{
    LOG_INFO("Add rewrap stream from file '" << filename << "' / index=" << streamIndex << " / offset=" << offset << "s")

    InputFile* referenceFile = addInputFile(filename, streamIndex, offset);

    _streamTranscodersAllocated.push_back(new StreamTranscoder(referenceFile->getStream(streamIndex), _outputFile, offset));
    _streamTranscoders.push_back(_streamTranscodersAllocated.back());
}

void Transcoder::addTranscodeStream(const std::string& filename, const size_t streamIndex, const int subStreamIndex,
                                    const float offset)
{
    // Get profile from input file
    InputFile inputFile(filename);
    ProfileLoader::Profile profile = getProfileFromFile(inputFile, streamIndex);

    // override channels parameter to manage demultiplexing
    ProfileLoader::Profile::iterator it = profile.find(constants::avProfileChannel);
    if(it != profile.end())
        it->second = "1";

    addTranscodeStream(filename, streamIndex, subStreamIndex, profile, offset);
}

void Transcoder::addTranscodeStream(const std::string& filename, const size_t streamIndex, const int subStreamIndex,
                                    const ProfileLoader::Profile& profile, const float offset)
{
    // Add profile
    if(!_profileLoader.hasProfile(profile))
        _profileLoader.loadProfile(profile);

    LOG_INFO("Add transcode stream from file '"
             << filename << "' / index=" << streamIndex << " / channel=" << subStreamIndex
             << " / encodingProfile=" << profile.at(constants::avProfileIdentificatorHuman) << " / offset=" << offset << "s")

    // Add input file
    InputFile* referenceFile = addInputFile(filename, streamIndex, offset);

    switch(referenceFile->getStream(streamIndex).getProperties().getStreamType())
    {
        case AVMEDIA_TYPE_VIDEO:
        case AVMEDIA_TYPE_AUDIO:
        {
            _streamTranscodersAllocated.push_back(
                new StreamTranscoder(referenceFile->getStream(streamIndex), _outputFile, profile, subStreamIndex, offset));
            _streamTranscoders.push_back(_streamTranscodersAllocated.back());
            break;
        }
        case AVMEDIA_TYPE_DATA:
        case AVMEDIA_TYPE_SUBTITLE:
        case AVMEDIA_TYPE_ATTACHMENT:
        default:
        {
            throw std::runtime_error("unsupported media type in transcode setup");
        }
    }
}

void Transcoder::addDummyStream(const ProfileLoader::Profile& profile, const ICodec& codec)
{
    // Add profile
    if(!_profileLoader.hasProfile(profile))
        _profileLoader.loadProfile(profile);

    LOG_INFO("Add generated stream with codec '"
             << codec.getCodecName() << "' / encodingProfile=" << profile.at(constants::avProfileIdentificatorHuman))

    _streamTranscodersAllocated.push_back(new StreamTranscoder(codec, _outputFile, profile));
    _streamTranscoders.push_back(_streamTranscodersAllocated.back());
}

InputFile* Transcoder::addInputFile(const std::string& filename, const int streamIndex, const float offset)
{
    InputFile* referenceFile = NULL;

    if(streamIndex >= 0)
    {
        for(std::vector<InputFile*>::iterator it = _inputFiles.begin(); it != _inputFiles.end(); ++it)
        {
            if(((*it)->getFilename() == filename) && !(*it)->getStream(streamIndex).isActivated())
            {
                referenceFile = (*it);
                LOG_DEBUG("Get instance of InputFile from '" << filename << "'")
                break;
            }
        }
    }

    if(!referenceFile)
    {
        LOG_DEBUG("New instance of InputFile from '" << filename << "'")

        _inputFiles.push_back(new InputFile(filename));
        referenceFile = _inputFiles.back();
    }

    if(streamIndex >= 0)
        referenceFile->activateStream(streamIndex);
    else
    {
        for(size_t index = 0; index < referenceFile->getProperties().getNbStreams(); ++index)
            referenceFile->activateStream(index);
    }

    // If negative offset, move forward in the input stream
    if(offset < 0)
        referenceFile->seekAtTime(-offset);

    return referenceFile;
}

ProfileLoader::Profile Transcoder::getProfileFromFile(InputFile& inputFile, const size_t streamIndex)
{
    const StreamProperties* streamProperties = &inputFile.getProperties().getStreamPropertiesWithIndex(streamIndex);
    const VideoProperties* videoProperties = NULL;
    const AudioProperties* audioProperties = NULL;
    switch(inputFile.getStream(streamIndex).getProperties().getStreamType())
    {
        case AVMEDIA_TYPE_VIDEO:
        {
            videoProperties = dynamic_cast<const VideoProperties*>(streamProperties);
            break;
        }
        case AVMEDIA_TYPE_AUDIO:
        {
            audioProperties = dynamic_cast<const AudioProperties*>(streamProperties);
            break;
        }
        default:
            break;
    }

    // common fileds in profile types
    ProfileLoader::Profile profile;
    profile[constants::avProfileIdentificator] = "profileFromInput";
    profile[constants::avProfileIdentificatorHuman] = "profile from input";

    // video
    if(videoProperties != NULL)
    {
        profile[constants::avProfileType] = avtranscoder::constants::avProfileTypeVideo;
        profile[constants::avProfileCodec] = videoProperties->getCodecName();
        profile[constants::avProfilePixelFormat] = videoProperties->getPixelProperties().getPixelFormatName();
        std::stringstream ss;
        ss << videoProperties->getFps();
        profile[constants::avProfileFrameRate] = ss.str();
        profile[constants::avProfileWidth] = videoProperties->getWidth();
        profile[constants::avProfileHeight] = videoProperties->getHeight();
    }
    // audio
    else if(audioProperties != NULL)
    {
        profile[constants::avProfileType] = avtranscoder::constants::avProfileTypeAudio;
        profile[constants::avProfileCodec] = audioProperties->getCodecName();
        profile[constants::avProfileSampleFormat] = audioProperties->getSampleFormatName();
        std::stringstream ss;
        ss << audioProperties->getSampleRate();
        profile[constants::avProfileSampleRate] = ss.str();
        ss.str("");
        ss << audioProperties->getChannels();
        profile[constants::avProfileChannel] = ss.str();
    }

    return profile;
}

float Transcoder::getStreamDuration(size_t indexStream) const
{
    return _streamTranscoders.at(indexStream)->getDuration();
}

float Transcoder::getMinTotalDuration() const
{
    float minTotalDuration = std::numeric_limits<float>::max();
    for(size_t i = 0; i < _streamTranscoders.size(); ++i)
    {
        minTotalDuration = std::min(getStreamDuration(i), minTotalDuration);
    }
    return minTotalDuration;
}

float Transcoder::getMaxTotalDuration() const
{
    float maxTotalDuration = 0;
    for(size_t i = 0; i < _streamTranscoders.size(); ++i)
    {
        maxTotalDuration = std::max(getStreamDuration(i), maxTotalDuration);
    }
    return maxTotalDuration;
}

float Transcoder::getOutputDuration() const
{
    switch(_eProcessMethod)
    {
        case eProcessMethodShortest:
            return getMinTotalDuration();
        case eProcessMethodLongest:
            return getMaxTotalDuration();
        case eProcessMethodBasedOnStream:
            return getStreamDuration(_mainStreamIndex);
        case eProcessMethodBasedOnDuration:
            return _outputDuration;
        case eProcessMethodInfinity:
            return std::numeric_limits<float>::max();
        default:
            return getMaxTotalDuration();
    }
}

void Transcoder::manageSwitchToGenerator()
{
    for(size_t i = 0; i < _streamTranscoders.size(); ++i)
    {
        const float currentDuration = _streamTranscoders.at(i)->getDuration();
        switch(_eProcessMethod)
        {
            case eProcessMethodShortest:
                if(_streamTranscoders.at(i)->getDuration() >= getMinTotalDuration())
                    _streamTranscoders.at(i)->needToSwitchToGenerator(false);
                else
                    _streamTranscoders.at(i)->needToSwitchToGenerator();
                break;
            case eProcessMethodLongest:
                if(_streamTranscoders.at(i)->getDuration() == getMaxTotalDuration())
                    _streamTranscoders.at(i)->needToSwitchToGenerator(false);
                else
                    _streamTranscoders.at(i)->needToSwitchToGenerator();
                break;
            case eProcessMethodBasedOnStream:
                if(i != _mainStreamIndex && currentDuration < _streamTranscoders.at(_mainStreamIndex)->getDuration())
                    _streamTranscoders.at(i)->needToSwitchToGenerator();
                else
                    _streamTranscoders.at(i)->needToSwitchToGenerator(false);
                break;
            case eProcessMethodBasedOnDuration:
                if(_streamTranscoders.at(i)->getDuration() >= _outputDuration)
                    _streamTranscoders.at(i)->needToSwitchToGenerator(false);
                else
                    _streamTranscoders.at(i)->needToSwitchToGenerator();
                break;
            case eProcessMethodInfinity:
                _streamTranscoders.at(i)->needToSwitchToGenerator();
                break;
        }
    }
}

void Transcoder::fillProcessStat(ProcessStat& processStat)
{
<<<<<<< HEAD
    for(size_t streamIndex = 0; streamIndex < _streamTranscoders.size(); ++streamIndex)
    {
        IOutputStream& stream = _streamTranscoders.at(streamIndex)->getOutputStream();
        const AVMediaType mediaType = _streamTranscoders.at(streamIndex)->getInputStream().getProperties().getStreamType();
        switch(mediaType)
        {
            case AVMEDIA_TYPE_VIDEO:
            {
                VideoStat videoStat(stream.getStreamDuration(), stream.getNbFrames());
                IEncoder* encoder = _streamTranscoders.at(streamIndex)->getEncoder();
                if(encoder)
                {
                    const AVCodecContext& encoderContext = encoder->getCodec().getAVCodecContext();
                    if(encoderContext.coded_frame && (encoderContext.flags & CODEC_FLAG_PSNR))
                    {
                        videoStat._quality = encoderContext.coded_frame->quality;
                        videoStat._psnr = VideoStat::psnr(encoderContext.coded_frame->error[0] /
                                                          (encoderContext.width * encoderContext.height * 255.0 * 255.0));
                    }
                }
                processStat.addVideoStat(streamIndex, videoStat);
                break;
            }
            case AVMEDIA_TYPE_AUDIO:
            {
                AudioStat audioStat(stream.getStreamDuration(), stream.getNbFrames());
                processStat.addAudioStat(streamIndex, audioStat);
                break;
            }
            default:
                LOG_WARN("No process statistics for stream at index: " << streamIndex << " (AVMediaType = " << mediaType
                                                                       << ")")
                break;
        }
    }
=======
	for( size_t streamIndex = 0; streamIndex < _streamTranscoders.size(); ++streamIndex )
	{
		IOutputStream& stream = _streamTranscoders.at( streamIndex )->getOutputStream();
		const IInputStream* inputStream = _streamTranscoders.at( streamIndex )->getInputStream();
		if(inputStream == NULL) {
			LOG_WARN( "Cannot process statistics of generated stream." )
			continue;
		}
		const AVMediaType mediaType = inputStream->getProperties().getStreamType();
		switch( mediaType )
		{
			case AVMEDIA_TYPE_VIDEO:
			{
				VideoStat videoStat( stream.getStreamDuration(), stream.getNbFrames() );
				IEncoder* encoder = _streamTranscoders.at( streamIndex )->getEncoder();
				if( encoder )
				{
					const AVCodecContext& encoderContext = encoder->getCodec().getAVCodecContext();
					if( encoderContext.coded_frame && ( encoderContext.flags & CODEC_FLAG_PSNR) )
					{
						videoStat._quality = encoderContext.coded_frame->quality;
						videoStat._psnr = VideoStat::psnr( encoderContext.coded_frame->error[0] / ( encoderContext.width * encoderContext.height * 255.0 * 255.0 ) );
					}
				}
				processStat.addVideoStat( streamIndex, videoStat );
				break;
			}
			case AVMEDIA_TYPE_AUDIO:
			{
				AudioStat audioStat( stream.getStreamDuration(), stream.getNbFrames() );
				processStat.addAudioStat( streamIndex, audioStat );
				break;
			}
			default:
				LOG_WARN( "No process statistics for stream at index: " << streamIndex << " (AVMediaType = " << mediaType << ")" )
				break;
		}
	}
>>>>>>> 3f96a674
}
}<|MERGE_RESOLUTION|>--- conflicted
+++ resolved
@@ -560,11 +560,15 @@
 
 void Transcoder::fillProcessStat(ProcessStat& processStat)
 {
-<<<<<<< HEAD
     for(size_t streamIndex = 0; streamIndex < _streamTranscoders.size(); ++streamIndex)
     {
         IOutputStream& stream = _streamTranscoders.at(streamIndex)->getOutputStream();
-        const AVMediaType mediaType = _streamTranscoders.at(streamIndex)->getInputStream().getProperties().getStreamType();
+        const IInputStream* inputStream = _streamTranscoders.at( streamIndex )->getInputStream();
+        if(inputStream == NULL) {
+            LOG_WARN( "Cannot process statistics of generated stream." )
+            continue;
+        }
+        const AVMediaType mediaType = inputStream->getProperties().getStreamType();
         switch(mediaType)
         {
             case AVMEDIA_TYPE_VIDEO:
@@ -596,45 +600,5 @@
                 break;
         }
     }
-=======
-	for( size_t streamIndex = 0; streamIndex < _streamTranscoders.size(); ++streamIndex )
-	{
-		IOutputStream& stream = _streamTranscoders.at( streamIndex )->getOutputStream();
-		const IInputStream* inputStream = _streamTranscoders.at( streamIndex )->getInputStream();
-		if(inputStream == NULL) {
-			LOG_WARN( "Cannot process statistics of generated stream." )
-			continue;
-		}
-		const AVMediaType mediaType = inputStream->getProperties().getStreamType();
-		switch( mediaType )
-		{
-			case AVMEDIA_TYPE_VIDEO:
-			{
-				VideoStat videoStat( stream.getStreamDuration(), stream.getNbFrames() );
-				IEncoder* encoder = _streamTranscoders.at( streamIndex )->getEncoder();
-				if( encoder )
-				{
-					const AVCodecContext& encoderContext = encoder->getCodec().getAVCodecContext();
-					if( encoderContext.coded_frame && ( encoderContext.flags & CODEC_FLAG_PSNR) )
-					{
-						videoStat._quality = encoderContext.coded_frame->quality;
-						videoStat._psnr = VideoStat::psnr( encoderContext.coded_frame->error[0] / ( encoderContext.width * encoderContext.height * 255.0 * 255.0 ) );
-					}
-				}
-				processStat.addVideoStat( streamIndex, videoStat );
-				break;
-			}
-			case AVMEDIA_TYPE_AUDIO:
-			{
-				AudioStat audioStat( stream.getStreamDuration(), stream.getNbFrames() );
-				processStat.addAudioStat( streamIndex, audioStat );
-				break;
-			}
-			default:
-				LOG_WARN( "No process statistics for stream at index: " << streamIndex << " (AVMediaType = " << mediaType << ")" )
-				break;
-		}
-	}
->>>>>>> 3f96a674
 }
 }