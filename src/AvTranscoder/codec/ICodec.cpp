#include "ICodec.hpp"

extern "C" {
#include <libavutil/mem.h>
}

#include <stdexcept>
#include <cassert>

namespace avtranscoder
{

ICodec::ICodec(const ECodecType type, const std::string& codecName)
    : _avCodecContext(NULL)
    , _avCodec(NULL)
    , _isCodecContextAllocated(true)
    , _type(type)
{
    setCodec(type, codecName);
    allocateContext();
    loadCodecOptions();
}

ICodec::ICodec(const ECodecType type, const AVCodecID codecId)
    : _avCodecContext(NULL)
    , _avCodec(NULL)
    , _isCodecContextAllocated(true)
    , _type(type)
{
    setCodec(type, codecId);
    allocateContext();
    loadCodecOptions();
}

ICodec::ICodec(const ECodecType type, AVCodecContext& avCodecContext)
    : _avCodecContext(&avCodecContext)
    , _avCodec(NULL)
    , _isCodecContextAllocated(false)
    , _type(type)
{
    setCodec(type, _avCodecContext->codec_id);
    loadCodecOptions();
}

ICodec::~ICodec()
{
<<<<<<< HEAD
    if(!_isCodecContextAllocated)
        return;

    avcodec_close(_avCodecContext);
=======
    avcodec_close(_avCodecContext);

    if(!_isCodecContextAllocated)
        return;

>>>>>>> a5e1c734
    av_free(_avCodecContext);
    _avCodecContext = NULL;
}

void ICodec::openCodec()
{
    if(!_avCodecContext)
        throw std::runtime_error("Unable to open a codec without codec context");

    const int ret = avcodec_open2(_avCodecContext, _avCodec, NULL);
    if(ret < 0)
    {
        std::string msg = "Unable to open codec: ";

        if(_avCodec && _avCodec->long_name)
            msg += _avCodec->long_name;

        if(_avCodec && _avCodec->name)
        {
            msg += " (";
            msg += _avCodec->name;
            msg += ") ";
        }

        avcodec_close(_avCodecContext);

        msg += getDescriptionFromErrorCode(ret);

        throw std::runtime_error(msg);
    }
}

std::string ICodec::getCodecName() const
{
    assert(_avCodecContext != NULL);
    const AVCodecDescriptor* desc = avcodec_descriptor_get(_avCodecContext->codec_id);
    if(!desc)
        throw std::runtime_error("Codec Descriptor is not available.");

    return desc->name;
}

AVCodecID ICodec::getCodecId() const
{
    assert(_avCodecContext != NULL);
    return _avCodecContext->codec_id;
}

int ICodec::getLatency() const
{
    assert(_avCodecContext != NULL);
    return _avCodecContext->delay;
}

std::vector<Option> ICodec::getOptions()
{
    std::vector<Option> optionsArray;
    for(OptionMap::iterator it = _options.begin(); it != _options.end(); ++it)
    {
        optionsArray.push_back(it->second);
    }
    return optionsArray;
}

void ICodec::setCodec(const ECodecType type, const std::string& codecName)
{
    const AVCodecDescriptor* avCodecDescriptor = avcodec_descriptor_get_by_name(codecName.c_str());
    if(!avCodecDescriptor)
    {
        std::string msg("Unable to find codec ");
        msg += codecName;
        throw std::runtime_error(msg);
    }

    setCodec(type, avCodecDescriptor->id);
}

void ICodec::setCodec(const ECodecType type, const AVCodecID codecId)
{
    if(codecId == 0)
    {
        LOG_WARN("Unsupported codec with id 0")
        return;
    }

    if(type == eCodecTypeEncoder)
        _avCodec = avcodec_find_encoder(codecId);
    else if(type == eCodecTypeDecoder)
        _avCodec = avcodec_find_decoder(codecId);

    if(_avCodecContext)
        _avCodecContext->codec = _avCodec;
}

void ICodec::allocateContext()
{
    _avCodecContext = avcodec_alloc_context3(_avCodec);
    if(!_avCodecContext)
    {
        throw std::runtime_error("Unable to allocate the codecContext and set its fields to default values");
    }
    _avCodecContext->codec = _avCodec;
}

void ICodec::loadCodecOptions()
{
    if(_type == eCodecTypeEncoder)
    {
        loadOptions(_options, _avCodecContext, AV_OPT_FLAG_ENCODING_PARAM);
        // load specific options of the codec
        loadOptions(_options, _avCodecContext->priv_data, AV_OPT_FLAG_ENCODING_PARAM);
    }
    else if(_type == eCodecTypeDecoder)
    {
        loadOptions(_options, _avCodecContext, AV_OPT_FLAG_DECODING_PARAM);
        // load specific options of the codec
        loadOptions(_options, _avCodecContext->priv_data, AV_OPT_FLAG_DECODING_PARAM);
    }
}
}<|MERGE_RESOLUTION|>--- conflicted
+++ resolved
@@ -44,18 +44,11 @@
 
 ICodec::~ICodec()
 {
-<<<<<<< HEAD
-    if(!_isCodecContextAllocated)
-        return;
-
-    avcodec_close(_avCodecContext);
-=======
     avcodec_close(_avCodecContext);
 
     if(!_isCodecContextAllocated)
         return;
 
->>>>>>> a5e1c734
     av_free(_avCodecContext);
     _avCodecContext = NULL;
 }
