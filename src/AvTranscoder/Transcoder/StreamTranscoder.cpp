--- conflicted
+++ resolved
@@ -27,11 +27,7 @@
 	, _transform( NULL )
 	, _subStreamIndex( -1 )
 	, _transcodeStream( false )
-<<<<<<< HEAD
 	, _verbose( false )
-=======
-	, _dummyStream( false )
->>>>>>> 8ea9d8ed
 {
 	// create a re-wrapping case
 	switch( _inputStream->getStreamType() )
@@ -66,11 +62,7 @@
 	, _transform( NULL )
 	, _subStreamIndex( subStreamIndex )
 	, _transcodeStream( true )
-<<<<<<< HEAD
 	, _verbose( false )
-=======
-	, _dummyStream( false )
->>>>>>> 8ea9d8ed
 {
 	// create a transcode case
 	switch( _inputStream->getStreamType() )
@@ -148,15 +140,9 @@
 	, _transform( NULL )
 	, _subStreamIndex( -1 )
 	, _transcodeStream( true )
-<<<<<<< HEAD
 	, _verbose( false )
 {
 	// create a coding case based on a InputEssence (aka dummy reader)
-=======
-	, _dummyStream( true )
-{
-	// create a dummy case
->>>>>>> 8ea9d8ed
 	if( ! profile.count( Profile::avProfileType ) )
 		throw std::runtime_error( "unable to found stream type (audio, video, etc.)" );
 
@@ -205,7 +191,7 @@
 		delete _frameBuffer;
 	if( _sourceBuffer )
 		delete _sourceBuffer;
-	if( _inputEssence && ! _dummyStream )
+	if( _inputEssence && _inputStream )
 		delete _inputEssence;
 	if( _outputEssence )
 		delete _outputEssence;
