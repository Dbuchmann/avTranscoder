
#include "Transcoder.hpp"
#include "StreamTranscoder.hpp"

#include <AvTranscoder/CodedStream/AvInputStream.hpp>

namespace avtranscoder
{

Transcoder::Transcoder( OutputFile& outputFile )
	: _outputFile( outputFile )
	, _profile( true )
{
	_outputFile.setup();
}

Transcoder::~Transcoder()
{
	for( std::vector< InputFile* >::iterator it = _inputFiles.begin(); it != _inputFiles.end(); ++it )
	{
		delete (*it);
	}
	for( std::vector< DummyAudio* >::iterator it = _dummyAudio.begin(); it != _dummyAudio.end(); ++it )
	{
		delete (*it);
	}
	for( std::vector< DummyVideo* >::iterator it = _dummyVideo.begin(); it != _dummyVideo.end(); ++it )
	{
		delete (*it);
	}
	for( std::vector< StreamTranscoder* >::iterator it = _streamTranscoders.begin(); it != _streamTranscoders.end(); ++it )
	{
		delete (*it);
	}
}

void Transcoder::add( const std::string& filename, const size_t streamIndex, const std::string& profileName )
{
<<<<<<< HEAD
	// if( ! filename.length() )
	// {
	// 	addDummyStream( profile );
	// 	return;
	// }

	// if( ! profile.length() )
	// {
	// 	addRewrapStream( filename, streamIndex );
	// 	return;
	// }

	// addTranscodeStream( filename, streamIndex, profile );

	// InputFile* referenceFile = NULL;

	// for( std::vector< InputFile* >::iterator it = _inputFiles.begin(); it != _inputFiles.end(); ++it )
	// {
	// 	if( (*it)->getFilename() == filename )
	// 	{
	// 		referenceFile = (*it);
	// 		break;
	// 	}
	// }

	// if( ! referenceFile )
	// {
	// 	_inputFiles.push_back( new InputFile( filename ) );
	// 	referenceFile = _inputFiles.back();
	// }

	// referenceFile->readStream( streamIndex );

	// switch( referenceFile->getStreamType( streamIndex ) )
	// {
	// 	case AVMEDIA_TYPE_VIDEO:
	// 	{
	// 		StreamTranscoder* streamTranscoder = new StreamTranscoder( referenceFile->getStream( streamIndex ), _outputFile.getStream( _streamTranscoders.size() ) );
	// 		streamTranscoder->init( profile );
	// 		_streamTranscoders.push_back( streamTranscoder );
	// 		_inputStreams.push_back( & referenceFile->getStream( streamIndex ) );
	// 		break;
	// 	}
	// 	case AVMEDIA_TYPE_AUDIO:
	// 	{
	// 		StreamTranscoder* streamTranscoder = new StreamTranscoder( referenceFile->getStream( streamIndex ), _outputFile.getStream( _streamTranscoders.size() ) );
	// 		streamTranscoder->init( profile );
	// 		_streamTranscoders.push_back( streamTranscoder );
	// 		_inputStreams.push_back( & referenceFile->getStream( streamIndex ) );
	// 		break;
	// 	}
	// 	case AVMEDIA_TYPE_DATA:
	// 	case AVMEDIA_TYPE_SUBTITLE:
	// 	case AVMEDIA_TYPE_ATTACHMENT:
	// 	default:
	// 	{
	// 		return;
	// 	}
	// }
=======
	InputStreamDesc streamDesc( streamIndex, filename, profileName );
	add( streamDesc );
}

void Transcoder::add( const std::string& filename, const size_t streamIndex, const Profile::ProfileDesc& profileDesc )
{
	_profile.update( profileDesc );
	
	InputStreamDesc streamDesc( streamIndex, filename, profileDesc );
	add( streamDesc );
}

void Transcoder::add( const InputStreamsDesc& streamDefs )
{
	for( size_t streamDest = 0; streamDest < streamDefs.size(); ++streamDest )
	{
		add( streamDefs.at( streamDest ) );
	}
	if( _inputStreams.size() != _streamTranscoders.size() )
		throw std::runtime_error( "_inputStreams and _streamTranscoders must have the same number of streams" );
}

void Transcoder::add( const InputStreamDesc& streamDefinition )
{
	const std::string filename( streamDefinition.filename );
	const size_t streamIndex = streamDefinition.streamId;
	const Profile::ProfileDesc profileDesc = streamDefinition.transcodeProfile;
	
	if( ! filename.length() )
	{
		try
		{
			// be sure the first inputStream is an AvInputStream created from an audio file
			dynamic_cast<AvInputStream*>( _inputStreams.at( 0 ) );
		}
		catch( std::exception& e)
		{
			throw std::runtime_error( "dummy stream can't be the first audio channel" );
		}

		_dummyInputStreams.push_back( new DummyInputStream() );
		
		_inputStreams.push_back( _dummyInputStreams.back() );
		
		_dummyInputStreams.back()->setAudioDesc( _inputStreams.at( 0 )->getAudioDesc() );
		_outputFile.addAudioStream( _inputStreams.back()->getAudioDesc() );
		
		StreamTranscoder* streamTranscoder = new StreamTranscoder( *_dummyInputStreams.back(), _outputFile, _streamTranscoders.size() );
		_streamTranscoders.push_back( streamTranscoder );

		return;
	}

	InputFile* referenceFile = NULL;

	for( std::vector< InputFile* >::iterator it = _inputFiles.begin(); it != _inputFiles.end(); ++it )
	{
		if( (*it)->getFilename() == filename )
		{
			referenceFile = (*it);
			break;
		}
	}

	if( ! referenceFile )
	{
		_inputFiles.push_back( new InputFile( filename ) );
		referenceFile = _inputFiles.back();
	}

	referenceFile->readStream( streamIndex );

	switch( referenceFile->getStreamType( streamIndex ) )
	{
		case AVMEDIA_TYPE_VIDEO:
		{
			StreamTranscoder* streamTranscoder = new StreamTranscoder( referenceFile->getStream( streamIndex ), _outputFile, _streamTranscoders.size() );
			streamTranscoder->init( profileDesc );
			_streamTranscoders.push_back( streamTranscoder );
			_inputStreams.push_back( & referenceFile->getStream( streamIndex ) );
			break;
		}
		case AVMEDIA_TYPE_AUDIO:
		{
			StreamTranscoder* streamTranscoder = new StreamTranscoder( referenceFile->getStream( streamIndex ), _outputFile, _streamTranscoders.size() );
			streamTranscoder->init( profileDesc );
			_streamTranscoders.push_back( streamTranscoder );
			_inputStreams.push_back( & referenceFile->getStream( streamIndex ) );
			break;
		}
		case AVMEDIA_TYPE_DATA:
		case AVMEDIA_TYPE_SUBTITLE:
		case AVMEDIA_TYPE_ATTACHMENT:
		default:
		{
			return;
		}
	}
>>>>>>> 1e2d0025
	return;
}


bool Transcoder::processFrame()
{
	for( size_t streamIndex = 0; streamIndex < _inputStreams.size(); ++streamIndex )
	{
		if( ( _streamTranscoders.size() > streamIndex ) &&
			! _streamTranscoders.at( streamIndex )->processFrame() )
		{
			//_inputStreams.erase( _inputStreams.begin() + streamIndex );
			_inputStreams.clear();
		}
	}

	if( _inputStreams.size() == 0 )
	{
		return false;
	}
	for( size_t i = 0; i < _streamTranscoders.size(); ++i )
	{
		_streamTranscoders.at( i )->processFrame();
	}
	return true;
}


void Transcoder::process( ProgressListener& progress )
{
	size_t frame = 0;

	std::vector< DataStream > dataStreams;

	dataStreams.reserve( _inputStreams.size() );

	for( size_t streamIndex = 0; streamIndex < _inputStreams.size(); ++streamIndex )
	{
		DataStream dataStream;
		dataStreams.push_back( dataStream );
	}

	_outputFile.beginWrap();


	while( 1 )
	{
		if( progress.progress( _inputStreams.at( 0 )->getPacketDuration() * ( frame + 1 ), _inputStreams.at( 0 )->getDuration() ) == eJobStatusCancel )
		{
			break;
		}

		if( ! processFrame() )
			break;

		++frame;
	}

	_outputFile.endWrap();
}


// void addRewrapStream()
// {

// }

// void addTranscodeStream()
// {

// }

// void addDummyStream( const Profile::ProfileDesc& profile )
// {
// 	try
// 	{
// 		// be sure the first inputStream is an AvInputStream created from an audio file
// 		dynamic_cast<AvInputStream*>( _inputStreams.at( 0 ) );
// 	}
// 	catch( std::exception& e)
// 	{
// 		throw std::runtime_error( "dummy stream can't be the first audio channel" );
// 	}

// 	_dummyAudio.push_back( new DummyAudio() );
	
// 	//_inputStreams.push_back( _dummyAudio.back() );
	
// 	// _dummyAudio.back()->setAudioDesc( _inputStreams.at( 0 )->getAudioDesc() );
// 	// _outputFile.addAudioStream( _inputStreams.back()->getAudioDesc() );
	
// 	StreamTranscoder* streamTranscoder = new StreamTranscoder( *_dummyAudio.back(), _outputFile.getStream( _streamTranscoders.size() ), profile );
// 	_streamTranscoders.push_back( streamTranscoder );
// }


}<|MERGE_RESOLUTION|>--- conflicted
+++ resolved
@@ -1,6 +1,5 @@
 
 #include "Transcoder.hpp"
-#include "StreamTranscoder.hpp"
 
 #include <AvTranscoder/CodedStream/AvInputStream.hpp>
 
@@ -36,72 +35,12 @@
 
 void Transcoder::add( const std::string& filename, const size_t streamIndex, const std::string& profileName )
 {
-<<<<<<< HEAD
-	// if( ! filename.length() )
-	// {
-	// 	addDummyStream( profile );
-	// 	return;
-	// }
-
-	// if( ! profile.length() )
-	// {
-	// 	addRewrapStream( filename, streamIndex );
-	// 	return;
-	// }
-
-	// addTranscodeStream( filename, streamIndex, profile );
-
-	// InputFile* referenceFile = NULL;
-
-	// for( std::vector< InputFile* >::iterator it = _inputFiles.begin(); it != _inputFiles.end(); ++it )
-	// {
-	// 	if( (*it)->getFilename() == filename )
-	// 	{
-	// 		referenceFile = (*it);
-	// 		break;
-	// 	}
-	// }
-
-	// if( ! referenceFile )
-	// {
-	// 	_inputFiles.push_back( new InputFile( filename ) );
-	// 	referenceFile = _inputFiles.back();
-	// }
-
-	// referenceFile->readStream( streamIndex );
-
-	// switch( referenceFile->getStreamType( streamIndex ) )
-	// {
-	// 	case AVMEDIA_TYPE_VIDEO:
-	// 	{
-	// 		StreamTranscoder* streamTranscoder = new StreamTranscoder( referenceFile->getStream( streamIndex ), _outputFile.getStream( _streamTranscoders.size() ) );
-	// 		streamTranscoder->init( profile );
-	// 		_streamTranscoders.push_back( streamTranscoder );
-	// 		_inputStreams.push_back( & referenceFile->getStream( streamIndex ) );
-	// 		break;
-	// 	}
-	// 	case AVMEDIA_TYPE_AUDIO:
-	// 	{
-	// 		StreamTranscoder* streamTranscoder = new StreamTranscoder( referenceFile->getStream( streamIndex ), _outputFile.getStream( _streamTranscoders.size() ) );
-	// 		streamTranscoder->init( profile );
-	// 		_streamTranscoders.push_back( streamTranscoder );
-	// 		_inputStreams.push_back( & referenceFile->getStream( streamIndex ) );
-	// 		break;
-	// 	}
-	// 	case AVMEDIA_TYPE_DATA:
-	// 	case AVMEDIA_TYPE_SUBTITLE:
-	// 	case AVMEDIA_TYPE_ATTACHMENT:
-	// 	default:
-	// 	{
-	// 		return;
-	// 	}
-	// }
-=======
-	InputStreamDesc streamDesc( streamIndex, filename, profileName );
+	Profile::ProfileDesc& transcodeProfile = _profile.getProfile( profileName );
+	InputStreamDesc streamDesc( streamIndex, filename, transcodeProfile );
 	add( streamDesc );
 }
 
-void Transcoder::add( const std::string& filename, const size_t streamIndex, const Profile::ProfileDesc& profileDesc )
+void Transcoder::add( const std::string& filename, const size_t streamIndex, Profile::ProfileDesc& profileDesc )
 {
 	_profile.update( profileDesc );
 	
@@ -109,80 +48,112 @@
 	add( streamDesc );
 }
 
-void Transcoder::add( const InputStreamsDesc& streamDefs )
-{
-	for( size_t streamDest = 0; streamDest < streamDefs.size(); ++streamDest )
-	{
-		add( streamDefs.at( streamDest ) );
-	}
-	if( _inputStreams.size() != _streamTranscoders.size() )
-		throw std::runtime_error( "_inputStreams and _streamTranscoders must have the same number of streams" );
-}
-
-void Transcoder::add( const InputStreamDesc& streamDefinition )
-{
-	const std::string filename( streamDefinition.filename );
-	const size_t streamIndex = streamDefinition.streamId;
-	const Profile::ProfileDesc profileDesc = streamDefinition.transcodeProfile;
-	
-	if( ! filename.length() )
-	{
-		try
-		{
-			// be sure the first inputStream is an AvInputStream created from an audio file
-			dynamic_cast<AvInputStream*>( _inputStreams.at( 0 ) );
-		}
-		catch( std::exception& e)
-		{
-			throw std::runtime_error( "dummy stream can't be the first audio channel" );
-		}
-
-		_dummyInputStreams.push_back( new DummyInputStream() );
-		
-		_inputStreams.push_back( _dummyInputStreams.back() );
-		
-		_dummyInputStreams.back()->setAudioDesc( _inputStreams.at( 0 )->getAudioDesc() );
-		_outputFile.addAudioStream( _inputStreams.back()->getAudioDesc() );
-		
-		StreamTranscoder* streamTranscoder = new StreamTranscoder( *_dummyInputStreams.back(), _outputFile, _streamTranscoders.size() );
-		_streamTranscoders.push_back( streamTranscoder );
-
+void Transcoder::add( InputStreamsDesc& streamsDefinition )
+{
+	for( InputStreamsDesc::iterator itStream = streamsDefinition.begin(); itStream != streamsDefinition.end(); ++itStream )
+	{
+		add( *itStream );	
+	}
+}
+
+bool Transcoder::processFrame()
+{
+	for( size_t streamIndex = 0; streamIndex < _inputStreams.size(); ++streamIndex )
+	{
+		if( ( _streamTranscoders.size() > streamIndex ) &&
+			! _streamTranscoders.at( streamIndex )->processFrame() )
+		{
+			//_inputStreams.erase( _inputStreams.begin() + streamIndex );
+			_inputStreams.clear();
+		}
+	}
+
+	if( _inputStreams.size() == 0 )
+	{
+		return false;
+	}
+	for( size_t i = 0; i < _streamTranscoders.size(); ++i )
+	{
+		_streamTranscoders.at( i )->processFrame();
+	}
+	return true;
+}
+
+void Transcoder::process( ProgressListener& progress )
+{
+	size_t frame = 0;
+
+	std::vector< DataStream > dataStreams;
+
+	dataStreams.reserve( _inputStreams.size() );
+
+	for( size_t streamIndex = 0; streamIndex < _inputStreams.size(); ++streamIndex )
+	{
+		DataStream dataStream;
+		dataStreams.push_back( dataStream );
+	}
+
+	_outputFile.beginWrap();
+
+
+	while( 1 )
+	{
+		if( progress.progress( _inputStreams.at( 0 )->getPacketDuration() * ( frame + 1 ), _inputStreams.at( 0 )->getDuration() ) == eJobStatusCancel )
+		{
+			break;
+		}
+
+		if( ! processFrame() )
+			break;
+
+		++frame;
+	}
+
+	_outputFile.endWrap();
+}
+
+void Transcoder::add( InputStreamDesc& streamDefinition )
+{
+	if( ! streamDefinition.filename.length() )
+	{
+		addDummyStream( streamDefinition.transcodeProfile );
 		return;
 	}
 
-	InputFile* referenceFile = NULL;
-
-	for( std::vector< InputFile* >::iterator it = _inputFiles.begin(); it != _inputFiles.end(); ++it )
-	{
-		if( (*it)->getFilename() == filename )
-		{
-			referenceFile = (*it);
-			break;
-		}
-	}
-
-	if( ! referenceFile )
-	{
-		_inputFiles.push_back( new InputFile( filename ) );
-		referenceFile = _inputFiles.back();
-	}
-
-	referenceFile->readStream( streamIndex );
-
+//	if( ! streamDefinition.transcodeProfile.length() )
+	{
+		addRewrapStream( streamDefinition.filename, streamDefinition.streamId );
+		return;
+	}
+
+	addTranscodeStream( streamDefinition.filename, streamDefinition.streamId, streamDefinition.transcodeProfile );
+	return;
+}
+
+void Transcoder::addRewrapStream( const std::string& filename, const size_t streamIndex )
+{
+	InputFile* referenceFile = addInputFile( filename, streamIndex );
+
+	StreamTranscoder* streamTranscoder = new StreamTranscoder( referenceFile->getStream( streamIndex ), _outputFile.getStream( _streamTranscoders.size() ), _outputFile );
+	_streamTranscoders.push_back( streamTranscoder );
+	_inputStreams.push_back( &referenceFile->getStream( streamIndex ) );
+}
+
+void Transcoder::addTranscodeStream( const std::string& filename, const size_t streamIndex, Profile::ProfileDesc& profile )
+{
+	InputFile* referenceFile = addInputFile( filename, streamIndex );
 	switch( referenceFile->getStreamType( streamIndex ) )
 	{
 		case AVMEDIA_TYPE_VIDEO:
 		{
-			StreamTranscoder* streamTranscoder = new StreamTranscoder( referenceFile->getStream( streamIndex ), _outputFile, _streamTranscoders.size() );
-			streamTranscoder->init( profileDesc );
+			StreamTranscoder* streamTranscoder = new StreamTranscoder( referenceFile->getStream( streamIndex ), _outputFile.getStream( _streamTranscoders.size() ), _outputFile, profile );
 			_streamTranscoders.push_back( streamTranscoder );
 			_inputStreams.push_back( & referenceFile->getStream( streamIndex ) );
 			break;
 		}
 		case AVMEDIA_TYPE_AUDIO:
 		{
-			StreamTranscoder* streamTranscoder = new StreamTranscoder( referenceFile->getStream( streamIndex ), _outputFile, _streamTranscoders.size() );
-			streamTranscoder->init( profileDesc );
+			StreamTranscoder* streamTranscoder = new StreamTranscoder( referenceFile->getStream( streamIndex ), _outputFile.getStream( _streamTranscoders.size() ), _outputFile, profile );
 			_streamTranscoders.push_back( streamTranscoder );
 			_inputStreams.push_back( & referenceFile->getStream( streamIndex ) );
 			break;
@@ -195,101 +166,47 @@
 			return;
 		}
 	}
->>>>>>> 1e2d0025
-	return;
-}
-
-
-bool Transcoder::processFrame()
-{
-	for( size_t streamIndex = 0; streamIndex < _inputStreams.size(); ++streamIndex )
-	{
-		if( ( _streamTranscoders.size() > streamIndex ) &&
-			! _streamTranscoders.at( streamIndex )->processFrame() )
-		{
-			//_inputStreams.erase( _inputStreams.begin() + streamIndex );
-			_inputStreams.clear();
-		}
-	}
-
-	if( _inputStreams.size() == 0 )
-	{
-		return false;
-	}
-	for( size_t i = 0; i < _streamTranscoders.size(); ++i )
-	{
-		_streamTranscoders.at( i )->processFrame();
-	}
-	return true;
-}
-
-
-void Transcoder::process( ProgressListener& progress )
-{
-	size_t frame = 0;
-
-	std::vector< DataStream > dataStreams;
-
-	dataStreams.reserve( _inputStreams.size() );
-
-	for( size_t streamIndex = 0; streamIndex < _inputStreams.size(); ++streamIndex )
-	{
-		DataStream dataStream;
-		dataStreams.push_back( dataStream );
-	}
-
-	_outputFile.beginWrap();
-
-
-	while( 1 )
-	{
-		if( progress.progress( _inputStreams.at( 0 )->getPacketDuration() * ( frame + 1 ), _inputStreams.at( 0 )->getDuration() ) == eJobStatusCancel )
-		{
-			break;
-		}
-
-		if( ! processFrame() )
-			break;
-
-		++frame;
-	}
-
-	_outputFile.endWrap();
-}
-
-
-// void addRewrapStream()
-// {
-
-// }
-
-// void addTranscodeStream()
-// {
-
-// }
-
-// void addDummyStream( const Profile::ProfileDesc& profile )
-// {
-// 	try
-// 	{
-// 		// be sure the first inputStream is an AvInputStream created from an audio file
-// 		dynamic_cast<AvInputStream*>( _inputStreams.at( 0 ) );
-// 	}
-// 	catch( std::exception& e)
-// 	{
-// 		throw std::runtime_error( "dummy stream can't be the first audio channel" );
-// 	}
-
-// 	_dummyAudio.push_back( new DummyAudio() );
-	
-// 	//_inputStreams.push_back( _dummyAudio.back() );
-	
-// 	// _dummyAudio.back()->setAudioDesc( _inputStreams.at( 0 )->getAudioDesc() );
-// 	// _outputFile.addAudioStream( _inputStreams.back()->getAudioDesc() );
-	
-// 	StreamTranscoder* streamTranscoder = new StreamTranscoder( *_dummyAudio.back(), _outputFile.getStream( _streamTranscoders.size() ), profile );
-// 	_streamTranscoders.push_back( streamTranscoder );
-// }
-
+}
+
+void Transcoder::addDummyStream( Profile::ProfileDesc& profile )
+{
+	if( profile.find( Profile::avProfileType )->second == Profile::avProfileTypeAudio )
+	{
+		_dummyAudio.push_back( new DummyAudio() );
+		StreamTranscoder* streamTranscoder = new StreamTranscoder( *_dummyAudio.back(), _outputFile.getStream( _streamTranscoders.size() ), _outputFile, profile );
+		_streamTranscoders.push_back( streamTranscoder );
+	}
+
+	if( profile.find( Profile::avProfileType )->second == Profile::avProfileTypeVideo )
+	{
+		_dummyVideo.push_back( new DummyVideo() );
+		StreamTranscoder* streamTranscoder = new StreamTranscoder( *_dummyVideo.back(), _outputFile.getStream( _streamTranscoders.size() ), _outputFile, profile );
+		_streamTranscoders.push_back( streamTranscoder );
+	}
+}
+
+InputFile* Transcoder::addInputFile( const std::string& filename, const size_t streamIndex )
+{
+	InputFile* referenceFile = NULL;
+
+	for( std::vector< InputFile* >::iterator it = _inputFiles.begin(); it != _inputFiles.end(); ++it )
+	{
+		if( (*it)->getFilename() == filename )
+		{
+			referenceFile = (*it);
+			break;
+		}
+	}
+
+	if( ! referenceFile )
+	{
+		_inputFiles.push_back( new InputFile( filename ) );
+		referenceFile = _inputFiles.back();
+	}
+
+	referenceFile->readStream( streamIndex );
+
+	return referenceFile;
+}
 
 }