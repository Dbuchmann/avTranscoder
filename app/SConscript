--- conflicted
+++ resolved
@@ -33,11 +33,6 @@
                 ]
         )
 
-<<<<<<< HEAD
-avinfo = env.Program(
-        'avinfo',
-        Glob( 'avInfo/*.cpp' ),
-=======
 avprocessor = env.Program(
         'avprocessor',
         Glob( 'genericProcessor/*.cpp' ),
@@ -56,7 +51,6 @@
 audioRewrapper = env.Program(
         'audioWrap',
         Glob( 'audioRewrapper/*.cpp' ),
->>>>>>> 7a9f6348
         LIBS = [
                 sAvTranscoder,
                 'avutil',
@@ -67,11 +61,7 @@
         )
 
 env.Depends( avmeta, sAvTranscoder )
-<<<<<<< HEAD
-env.Depends( avinfo, sAvTranscoder )
-=======
 env.Depends( audioRewrapper, sAvTranscoder )
->>>>>>> 7a9f6348
 
 env.Alias( "install", env.Install(os.path.join( installPrefix, "bin" ), avmeta ) )
 env.Alias( "install", env.Install(os.path.join( installPrefix, "bin" ), avprocessor ) )
