--- conflicted
+++ resolved
@@ -34,24 +34,17 @@
     if(_sampleFormat == AV_SAMPLE_FMT_NONE)
         throw std::runtime_error("incorrect sample format");
 
-<<<<<<< HEAD
-	const size_t size = ( _sampleRate / _fps ) * _channels * av_get_bytes_per_sample( _sampleFormat );
-	if( size == 0 )
-	{
-		std::stringstream msg;
-		msg << "Unable to determine audio buffer size:" << std::endl;
-		msg << "sampleRate = " << _sampleRate << std::endl;
-		msg << "fps = " << _fps << std::endl;
-		msg << "channels = " << _channels << std::endl;
-		msg << "bytes per sample = " << av_get_bytes_per_sample( _sampleFormat ) << std::endl;
-		throw std::runtime_error( msg.str() );
-	}
-=======
-    size_t size = (_sampleRate / _fps) * _channels * av_get_bytes_per_sample(_sampleFormat);
+    const size_t size = (_sampleRate / _fps) * _channels * av_get_bytes_per_sample(_sampleFormat);
     if(size == 0)
-        throw std::runtime_error("unable to determine audio buffer size");
->>>>>>> 54043f7b
-
+    {
+        std::stringstream msg;
+        msg << "Unable to determine audio buffer size:" << std::endl;
+        msg << "sampleRate = " << _sampleRate << std::endl;
+        msg << "fps = " << _fps << std::endl;
+        msg << "channels = " << _channels << std::endl;
+        msg << "bytes per sample = " << av_get_bytes_per_sample(_sampleFormat) << std::endl;
+        throw std::runtime_error(msg.str());
+    }
     return size;
 }
 
