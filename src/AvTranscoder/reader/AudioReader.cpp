--- conflicted
+++ resolved
@@ -4,50 +4,26 @@
 #include <AvTranscoder/frame/AudioFrame.hpp>
 #include <AvTranscoder/transform/AudioTransform.hpp>
 #include <AvTranscoder/progress/NoDisplayProgress.hpp>
-<<<<<<< HEAD
-=======
-#include <AvTranscoder/properties/print.hpp>
->>>>>>> 54043f7b
 
 namespace avtranscoder
 {
 
-<<<<<<< HEAD
-AudioReader::AudioReader( const std::string& filename, const size_t streamIndex, const int channelIndex )
-	: IReader( filename, streamIndex, channelIndex )
-	, _audioStreamProperties(NULL)
-	, _outputSampleRate( 0 )
-	, _outputNbChannels( 0 )
-	, _outputSampleFormat( AV_SAMPLE_FMT_S16 )
-=======
-AudioReader::AudioReader(const std::string& filename, const size_t audioStreamIndex, const size_t sampleRate,
-                         const size_t nbChannels, const std::string& sampleFormat)
-    : IReader(filename, audioStreamIndex)
+AudioReader::AudioReader(const std::string& filename, const size_t streamIndex, const int channelIndex)
+    : IReader(filename, streamIndex, channelIndex)
     , _audioStreamProperties(NULL)
-    , _sampleRate(sampleRate)
-    , _nbChannels(nbChannels)
-    , _sampleFormat(av_get_sample_fmt(sampleFormat.c_str()))
->>>>>>> 54043f7b
+    , _outputSampleRate(0)
+    , _outputNbChannels(0)
+    , _outputSampleFormat(AV_SAMPLE_FMT_S16)
 {
     init();
 }
 
-<<<<<<< HEAD
-AudioReader::AudioReader( InputFile& inputFile, const size_t streamIndex, const int channelIndex )
-	: IReader( inputFile, streamIndex, channelIndex )
-	, _audioStreamProperties(NULL)
-	, _outputSampleRate( 0 )
-	, _outputNbChannels( 0 )
-	, _outputSampleFormat( AV_SAMPLE_FMT_S16 )
-=======
-AudioReader::AudioReader(InputFile& inputFile, const size_t audioStreamIndex, const size_t sampleRate,
-                         const size_t nbChannels, const std::string& sampleFormat)
-    : IReader(inputFile, audioStreamIndex)
+AudioReader::AudioReader(InputFile& inputFile, const size_t streamIndex, const int channelIndex)
+    : IReader(inputFile, streamIndex, channelIndex)
     , _audioStreamProperties(NULL)
-    , _sampleRate(sampleRate)
-    , _nbChannels(nbChannels)
-    , _sampleFormat(av_get_sample_fmt(sampleFormat.c_str()))
->>>>>>> 54043f7b
+    , _outputSampleRate(0)
+    , _outputNbChannels(0)
+    , _outputSampleFormat(AV_SAMPLE_FMT_S16)
 {
     init();
 }
@@ -65,32 +41,16 @@
     _decoder = new AudioDecoder(_inputFile->getStream(_streamIndex));
     _decoder->setupDecoder();
 
-<<<<<<< HEAD
-	// create transform
-	_transform = new AudioTransform();
+    // create transform
+    _transform = new AudioTransform();
 
-	// create src frame
-	_srcFrame = new AudioFrame( _inputFile->getStream( _streamIndex ).getAudioCodec().getAudioFrameDesc() );
-	AudioFrame* srcFrame = static_cast<AudioFrame*>(_srcFrame);
-	// create dst frame
-	_outputSampleRate = srcFrame->desc().getSampleRate();
-	_outputNbChannels = (_channelIndex == -1) ? srcFrame->desc().getChannels() : 1;
-	_dstFrame = new AudioFrame( AudioFrameDesc( _outputSampleRate, _outputNbChannels, _outputSampleFormat ) );
-=======
     // create src frame
     _srcFrame = new AudioFrame(_inputFile->getStream(_streamIndex).getAudioCodec().getAudioFrameDesc());
     AudioFrame* srcFrame = static_cast<AudioFrame*>(_srcFrame);
     // create dst frame
-    if(_sampleRate == 0)
-        _sampleRate = srcFrame->desc().getSampleRate();
-    if(_nbChannels == 0)
-        _nbChannels = srcFrame->desc().getChannels();
-    AudioFrameDesc dstAudioFrame(_sampleRate, _nbChannels, _sampleFormat);
-    _dstFrame = new AudioFrame(dstAudioFrame);
-
-    // create transform
-    _transform = new AudioTransform();
->>>>>>> 54043f7b
+    _outputSampleRate = srcFrame->desc().getSampleRate();
+    _outputNbChannels = (_channelIndex == -1) ? srcFrame->desc().getChannels() : 1;
+    _dstFrame = new AudioFrame(AudioFrameDesc(_outputSampleRate, _outputNbChannels, _outputSampleFormat));
 }
 
 AudioReader::~AudioReader()
@@ -101,34 +61,13 @@
     delete _transform;
 }
 
-<<<<<<< HEAD
-void AudioReader::updateOutput( const size_t sampleRate, const size_t nbChannels, const std::string& sampleFormat )
+void AudioReader::updateOutput(const size_t sampleRate, const size_t nbChannels, const std::string& sampleFormat)
 {
-	_outputSampleRate = sampleRate;
-	_outputNbChannels = nbChannels;
-	_outputSampleFormat = av_get_sample_fmt( sampleFormat.c_str() );
-	// update dst frame
-	delete _dstFrame;
-	_dstFrame = new AudioFrame( AudioFrameDesc( _outputSampleRate, _outputNbChannels, _outputSampleFormat ) );
-=======
-size_t AudioReader::getSampleRate()
-{
-    return _sampleRate;
-}
-
-size_t AudioReader::getChannels()
-{
-    return _nbChannels;
-}
-
-AVSampleFormat AudioReader::getSampleFormat()
-{
-    return _sampleFormat;
-}
-
-void AudioReader::printInfo()
-{
-    std::cout << *_audioStreamProperties << std::endl;
->>>>>>> 54043f7b
+    _outputSampleRate = sampleRate;
+    _outputNbChannels = nbChannels;
+    _outputSampleFormat = av_get_sample_fmt(sampleFormat.c_str());
+    // update dst frame
+    delete _dstFrame;
+    _dstFrame = new AudioFrame(AudioFrameDesc(_outputSampleRate, _outputNbChannels, _outputSampleFormat));
 }
 }