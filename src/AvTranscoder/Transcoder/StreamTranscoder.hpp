#ifndef _AV_TRANSCODER_STREAM_TRANSCODER_HPP_
#define _AV_TRANSCODER_STREAM_TRANSCODER_HPP_

#include <AvTranscoder/common.hpp>

#include <AvTranscoder/CodedStream/InputStream.hpp>

#include <AvTranscoder/EssenceStream/InputVideo.hpp>
#include <AvTranscoder/EssenceStream/OutputVideo.hpp>

#include <AvTranscoder/File/OutputFile.hpp>

#include <AvTranscoder/Profile.hpp>

namespace avtranscoder
{

class EssenceTransform;

class StreamTranscoder
{
public:
	/**
	 * @brief rewrap stream
	 * @note offset feature when rewrap a stream is not supported
	 **/
	StreamTranscoder( InputStream& inputStream, OutputFile& outputFile );

	/**
	 * @brief transcode stream
	 **/
	StreamTranscoder( InputStream& inputStream, OutputFile& outputFile, const Profile::ProfileDesc& profile, const int subStreamIndex = -1, const size_t offset = 0 );

	/**
	 * @brief encode from dummy stream
	 * @note offset feature has no sense here
	 **/
	StreamTranscoder( InputEssence& inputEssence, OutputFile& outputFile, const Profile::ProfileDesc& profile );

	~StreamTranscoder();

	/**
	 * @brief process a single frame for the current stream
	 * @return the process status result
	 */
	bool processFrame();

<<<<<<< HEAD
	bool processLastFrame();

	bool isTranscodeStream() const { return _transcodeStream; }

	void setVerbose( bool verbose = true ){ _verbose = verbose; }

	void switchToDummyEssence();
	void switchToInputEssence();

	bool isDummyEssence() { return _dummyEssence == _currentEssence; }

	void setInfinityProcess( bool infinity = true ){ _infiniteProcess = infinity; }
=======
	void switchEssence( bool swithToDummy = true );
	void switchToDummyEssence();
	void switchToInputEssence();

	void setVerbose( bool verbose = true ){ _verbose = verbose; }

	void setInfinityStream( bool isInfinity ) { _infinityStream = isInfinity; }

	void setOffset( bool offset = true ){ _offset = offset; }

	/**
     * @brief Get the duration of the stream.
	 * @note if it's a dummy stream, return limit of double.
     */
	double getDuration() const;
>>>>>>> 38b7c87b

private:
	bool processRewrap();
	bool processRewrap( const int subStreamIndex );
	bool processTranscode();
	bool processTranscode( const int subStreamIndex );

private:
	InputStream*   _inputStream;
	OutputStream*  _outputStream;

	Frame*         _sourceBuffer;
	Frame*         _frameBuffer;

	InputEssence*  _inputEssence;
	InputEssence*  _dummyEssence;
	InputEssence*  _currentEssence;
	OutputEssence* _outputEssence;

	EssenceTransform* _transform;

	int  _subStreamIndex;

	/**
	 * @brief How many frame processed for this StreamTranscoder.
	 */
	size_t _frameProcessed;
	/**
	 * @brief Offset, in frame, at the beginning of the StreamTranscoder.
	 */
	size_t _offset;

	bool _takeFromDummy;

	bool _verbose;

	bool _offsetPassed;

	/**
	 * @brief Automatic switch to dummy
	 * @note not applicable when rewrap
	 */
	bool _infinityStream;
};
	
}

#endif<|MERGE_RESOLUTION|>--- conflicted
+++ resolved
@@ -45,20 +45,6 @@
 	 */
 	bool processFrame();
 
-<<<<<<< HEAD
-	bool processLastFrame();
-
-	bool isTranscodeStream() const { return _transcodeStream; }
-
-	void setVerbose( bool verbose = true ){ _verbose = verbose; }
-
-	void switchToDummyEssence();
-	void switchToInputEssence();
-
-	bool isDummyEssence() { return _dummyEssence == _currentEssence; }
-
-	void setInfinityProcess( bool infinity = true ){ _infiniteProcess = infinity; }
-=======
 	void switchEssence( bool swithToDummy = true );
 	void switchToDummyEssence();
 	void switchToInputEssence();
@@ -74,7 +60,6 @@
 	 * @note if it's a dummy stream, return limit of double.
      */
 	double getDuration() const;
->>>>>>> 38b7c87b
 
 private:
 	bool processRewrap();
