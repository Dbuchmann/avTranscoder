#ifndef _AV_TRANSCODER_TRANSCODER_HPP_
#define _AV_TRANSCODER_TRANSCODER_HPP_

#include <AvTranscoder/common.hpp>

#include <AvTranscoder/file/InputFile.hpp>
#include <AvTranscoder/file/OutputFile.hpp>

#include <AvTranscoder/codedStream/IInputStream.hpp>

#include <AvTranscoder/essenceStream/GeneratorAudio.hpp>
#include <AvTranscoder/essenceStream/GeneratorVideo.hpp>

#include <AvTranscoder/ProfileLoader.hpp>

#include "StreamTranscoder.hpp"

#include <string>
#include <vector>

namespace avtranscoder
{

/**
 * @brief Enum to set a policy of how we manage the transcode in case of several streams.
 * eProcessMethodShortest: stop transcode at the end of the shortest stream.
 * eProcessMethodLongest: stop transcode at the end of the longest stream (default method).
 * eProcessMethodBasedOnStream: stop transcode at the end of an indicated stream (@see _indexBasedStream of Transcoder).
 * eProcessMethodInfinity: stop transcode by outside of avTranscoder.
 */
enum EProcessMethod
{
	eProcessMethodShortest = 0,
	eProcessMethodLongest,
	eProcessMethodBasedOnStream,
	eProcessMethodInfinity,
};

/**
 * @brief A Transcoder manages a list of streams, 
 * and process a transcode to create an output media file.
 */
class AvExport Transcoder
{
public:

	Transcoder( OutputFile& outputFile );
	
	~Transcoder();

	/**
	 * @brief Add a stream and set a profile
	 * @note If profileName is empty, rewrap.
	 */
	void add( const std::string& filename, const size_t streamIndex, const std::string& profileName = "", const size_t offset = 0 );
	/*
	 * @note If filename is empty, add a generated stream.
	 * @note If filename is empty, profileName can't be empty (no sens to rewrap a generated stream).
	 */
	void add( const std::string& filename, const size_t streamIndex, const std::string& profileName, ICodec& codec, const size_t offset = 0 );

	/**
	 * @brief Add a stream and set a custom profile
	 * @note Profile will be updated, be sure to pass unique profile name.
	 */
	void add( const std::string& filename, const size_t streamIndex, ProfileLoader::Profile& profile, const size_t offset = 0 );
	/*
	 * @note If filename is empty, add a generated stream.
	 */
	void add( const std::string& filename, const size_t streamIndex, ProfileLoader::Profile& profile, ICodec& codec, const size_t offset = 0  );
	
	/**
	 * @brief Add a stream and set a profile
	 * @note If profileName is empty, rewrap.
	 * @note If subStreamIndex is negative, no substream is selected it's the stream. 
	 */
	void add( const std::string& filename, const size_t streamIndex, const int subStreamIndex, const std::string& profileName = "", const size_t offset = 0 );
	/**
	 * @note If filename is empty, add a generated stream.
	 * @note If filename is empty, profileName can't be empty (no sens to rewrap a generated stream).
	 */
	void add( const std::string& filename, const size_t streamIndex, const int subStreamIndex, const std::string& profileName, ICodec& codec, const size_t offset = 0  );

	/**
	 * @brief Add a stream and set a custom profile
	 * @note Profile will be updated, be sure to pass unique profile name.
	 * @note If subStreamIndex is negative, no substream is selected it's the stream.
	 */
	void add( const std::string& filename, const size_t streamIndex, const int subStreamIndex, ProfileLoader::Profile& profile, const size_t offset = 0 );
	/**
	 * @note If filename is empty, add a generated stream.
	 */
	void add( const std::string& filename, const size_t streamIndex, const int subStreamIndex, ProfileLoader::Profile& profile, ICodec& codec, const size_t offset = 0  );

	/**
	 * @brief Add the stream
	 */
	void add( StreamTranscoder& streamTranscoder);

	/**
	 * @brief Initialize all streams added, by ensure process necessary frames in case of latency.
	 * @note This can be called several times with no side effects.
	 * @note Can take a little bit of time.
	 */
	void init();
	
	/**
	 * @brief Process the next frame of all streams.
	 * @return if a frame was processed or not.
	 */
	bool processFrame();

	/**
	 * @brief Process all the streams, and ended the process depending on the transcode politic.
	 * @param progress
	 */
	void process( IProgress& progress );

	/**
	 * @param streamIndex: careful about the order of stream insertion of the Transcoder.
	 * @return a reference to a stream manage by the Transcoder.
	 */
	StreamTranscoder& getStreamTranscoder( size_t streamIndex ) const { return *_streamTranscoders.at( streamIndex ); }

	/**
	 * @brief Set the transcodage politic.
	 * @note Call it after adding the streams.
	 * @note By default eProcessMethodLongest.
	 * @param indexBasedStream: in case of process method eProcessMethodBasedOnStream, stop transcode at the end of the indicated stream.
	 */
	void setProcessMethod( const EProcessMethod eProcessMethod, const size_t indexBasedStream = 0 );

	/**
	 * @brief Set verbose mode for the Transcoder and its streams.
	 * @note If you call it before adding the streams, no verbose mode will be set for the new streams.
	 */
	void setVerbose( bool verbose = true );

private:

	void addRewrapStream( const std::string& filename, const size_t streamIndex );

<<<<<<< HEAD
	void addTranscodeStream( const std::string& filename, const size_t streamIndex, const size_t subStreamIndex, Profile::ProfileDesc& profile, const size_t offset = 0 );
=======
        /**
         * @note Get profile from input
         */
        void addTranscodeStream( const std::string& filename, const size_t streamIndex, const size_t subStreamIndex, const size_t offset );

	void addTranscodeStream( const std::string& filename, const size_t streamIndex, ProfileLoader::Profile& profile, const size_t offset = 0 );

	void addTranscodeStream( const std::string& filename, const size_t streamIndex, const size_t subStreamIndex, ProfileLoader::Profile& profile, const size_t offset = 0 );
>>>>>>> 804ac765

	void addDummyStream( const ProfileLoader::Profile& profile, const ICodec& codec );

	InputFile* addInputFile( const std::string& filename, const size_t streamIndex );

	/**
	 * @brief Get the duration of the stream.
	 */
	double getStreamDuration( size_t indexStream ) const;

	/**
	* @brief Get the duration of the shortest stream.
	* @note if there is only generated streams, return limit of double.
	*/
	double getMinTotalDuration() const;

	/**
	 * @brief Get the duration of the longest stream.
	 * @note if there is only generated streams, return limit of double.
	 */
	double getMaxTotalDuration() const;

private:
	OutputFile&                      _outputFile;  ///< The output media file after process.
	std::vector< InputFile* >        _inputFiles;  ///< The list of input files which contain added streams.

	std::vector< StreamTranscoder* > _streamTranscoders;  ///< All streams of the output media file after process.
	std::vector< StreamTranscoder* > _streamTranscodersAllocated;  ///< Streams allocated inside the Transcoder.

	ProfileLoader _profileLoader;  ///< Objet to get existing profiles, and add new ones for the Transcoder.

	EProcessMethod _eProcessMethod;

	size_t _mainStreamIndex;  ///< Index of stream used to stop the process of transcode in case of eProcessMethodBasedOnStream.

	bool    _verbose;
};

}

#endif<|MERGE_RESOLUTION|>--- conflicted
+++ resolved
@@ -140,18 +140,8 @@
 
 	void addRewrapStream( const std::string& filename, const size_t streamIndex );
 
-<<<<<<< HEAD
-	void addTranscodeStream( const std::string& filename, const size_t streamIndex, const size_t subStreamIndex, Profile::ProfileDesc& profile, const size_t offset = 0 );
-=======
-        /**
-         * @note Get profile from input
-         */
-        void addTranscodeStream( const std::string& filename, const size_t streamIndex, const size_t subStreamIndex, const size_t offset );
-
-	void addTranscodeStream( const std::string& filename, const size_t streamIndex, ProfileLoader::Profile& profile, const size_t offset = 0 );
-
+	void addTranscodeStream( const std::string& filename, const size_t streamIndex, const size_t subStreamIndex, const size_t offset );  ///< Get profile from input
 	void addTranscodeStream( const std::string& filename, const size_t streamIndex, const size_t subStreamIndex, ProfileLoader::Profile& profile, const size_t offset = 0 );
->>>>>>> 804ac765
 
 	void addDummyStream( const ProfileLoader::Profile& profile, const ICodec& codec );
 
