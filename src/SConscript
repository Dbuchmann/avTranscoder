--- conflicted
+++ resolved
@@ -28,11 +28,7 @@
 sharedAvTranscoderName = 'avtranscoder'
 # if windows plateform, add version to the name
 if os.name == "nt" and sys.platform.startswith("win"):
-<<<<<<< HEAD
-    sharedAvTranscoderName += '-'+ avTranscoderVersion
-=======
-    sharedAvTranscoderName += '.'+ avtVersionStr
->>>>>>> b9293a1d
+    sharedAvTranscoderName += '-'+ avtVersionStr
 sharedAvTranscoder = env.SharedLibrary(
     sharedAvTranscoderName,
     Glob( 'AvTranscoder/*.cpp' ) +
@@ -50,11 +46,7 @@
 javaAvTranscoderName = 'avtranscoder-java'
 # if windows plateform, add version to the name
 if os.name == "nt" and sys.platform.startswith("win"):
-<<<<<<< HEAD
-    javaAvTranscoderName += '-'+ avTranscoderVersion
-=======
-    javaAvTranscoderName += '.'+ avtVersionStr
->>>>>>> b9293a1d
+    javaAvTranscoderName += '-'+ avtVersionStr
 javaAvTranscoder = envJava.SharedLibrary(
 	javaAvTranscoderName,
 	source=['AvTranscoder/avTranscoder.i'],
@@ -72,11 +64,7 @@
 pythonAvTranscoderName = 'pyavtranscoder'
 # if windows plateform, add version to the name
 if os.name == "nt" and sys.platform.startswith("win"):
-<<<<<<< HEAD
-    pythonAvTranscoderName += '-'+ avTranscoderVersion
-=======
-    pythonAvTranscoderName += '.'+ avtVersionStr
->>>>>>> b9293a1d
+    pythonAvTranscoderName += '-'+ avtVersionStr
 pythonAvTranscoder = envPy.SharedLibrary(
 	pythonAvTranscoderName,
 	source='AvTranscoder/avTranscoder.i',
