--- conflicted
+++ resolved
@@ -122,12 +122,7 @@
 
 	av_free_packet( &packet );
 
-<<<<<<< HEAD
-	double currentStreamDuration = getProgressDuration( streamId );
-=======
-	// get duration of stream 0
-	double currentStreamDuration = _outputStreams.at( 0 )->getStreamDuration();
->>>>>>> 1ec6ff09
+	double currentStreamDuration = _outputStreams.at( streamId )->getStreamDuration();
 	if( currentStreamDuration < _previousProcessedStreamDuration )
 	{
 		// if the current stream is strictly shorter than the previous, wait for more data
