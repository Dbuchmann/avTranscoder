#include "AudioTransform.hpp"

#include <AvTranscoder/frame/AudioFrame.hpp>

extern "C" {
#include <libavcodec/avcodec.h>
#include <libavutil/opt.h>

#ifdef AVTRANSCODER_LIBAV_DEPENDENCY
#include <libavresample/avresample.h>
#define AllocResampleContext avresample_alloc_context
#define FreeResampleContext avresample_free
#define InitResampleContext avresample_open
#define SetSampleFormat av_opt_set_int
#else
#include <libswresample/swresample.h>
#define AllocResampleContext swr_alloc
#define FreeResampleContext swr_free
#define InitResampleContext swr_init
#define SetSampleFormat av_opt_set_sample_fmt
#endif

#if LIBAVCODEC_VERSION_MAJOR > 54
#include <libavutil/frame.h>
#endif
}

#include <stdexcept>
#include <sstream>

namespace avtranscoder
{

AudioTransform::AudioTransform()
    : _audioConvertContext(NULL)
    , _nbSamplesOfPreviousFrame(0)
    , _isInit(false)
{
}

AudioTransform::~AudioTransform()
{
    FreeResampleContext(&_audioConvertContext);
}

bool AudioTransform::init(const Frame& srcFrame, const Frame& dstFrame)
{
<<<<<<< HEAD
	_audioConvertContext = AllocResampleContext();
	if( !_audioConvertContext )
	{
		throw std::runtime_error( "unable to create audio convert context" );
	}

	const AudioFrame& src = static_cast<const AudioFrame&>( srcFrame );
	const AudioFrame& dst = static_cast<const AudioFrame&>( dstFrame );

	av_opt_set_int(  _audioConvertContext, "in_channel_layout",  av_get_default_channel_layout( src.desc().getChannels() ), 0 );
	av_opt_set_int(  _audioConvertContext, "out_channel_layout", av_get_default_channel_layout( dst.desc().getChannels() ), 0 );
	av_opt_set_int(  _audioConvertContext, "in_sample_rate",     src.desc().getSampleRate(), 0 );
	av_opt_set_int(  _audioConvertContext, "out_sample_rate",    dst.desc().getSampleRate(), 0 );
	SetSampleFormat( _audioConvertContext, "in_sample_fmt",      src.desc().getSampleFormat(), 0 );
	SetSampleFormat( _audioConvertContext, "out_sample_fmt",     dst.desc().getSampleFormat(), 0 );
	
	if( InitResampleContext( _audioConvertContext ) < 0 )
	{
		FreeResampleContext( &_audioConvertContext );
		std::stringstream msg;
		msg << "Unable to open audio convert context:" << std::endl;
		msg << "in_channel_layout " << av_get_default_channel_layout( src.desc().getChannels() ) << std::endl;
		msg << "out_channel_layout " << av_get_default_channel_layout( dst.desc().getChannels() ) << std::endl;
		msg << "in_sample_rate " << src.desc().getSampleRate() << std::endl;
		msg << "out_sample_rate " << dst.desc().getSampleRate() << std::endl;
		msg << "in_sample_fmt " << src.desc().getSampleFormat() << std::endl;
		msg << "out_sample_fmt " << dst.desc().getSampleFormat() << std::endl;
		throw std::runtime_error( msg.str() );
	}

	std::stringstream msg;
	msg << "Audio conversion from " << src.desc().getSampleFormatName() << " to " << dst.desc().getSampleFormatName() << std::endl;
	msg << "Source, number of channels = " << src.desc().getChannels() << std::endl;
	msg << "Source, sample rate = " << src.desc().getSampleRate() << std::endl;
	msg << "Destination, number of channels = " << dst.desc().getChannels() << std::endl;
	msg << "Destination, sample rate = " << dst.desc().getSampleRate() << std::endl;
	LOG_INFO( msg.str() )
	
	return true;
=======
    _audioConvertContext = AllocResampleContext();
    if(!_audioConvertContext)
    {
        throw std::runtime_error("unable to create audio convert context");
    }

    const AudioFrame& src = static_cast<const AudioFrame&>(srcFrame);
    const AudioFrame& dst = static_cast<const AudioFrame&>(dstFrame);

    av_opt_set_int(_audioConvertContext, "in_channel_layout", av_get_default_channel_layout(src.desc().getChannels()), 0);
    av_opt_set_int(_audioConvertContext, "out_channel_layout", av_get_default_channel_layout(dst.desc().getChannels()), 0);
    av_opt_set_int(_audioConvertContext, "in_sample_rate", src.desc().getSampleRate(), 0);
    av_opt_set_int(_audioConvertContext, "out_sample_rate", dst.desc().getSampleRate(), 0);
    SetSampleFormat(_audioConvertContext, "in_sample_fmt", src.desc().getSampleFormat(), 0);
    SetSampleFormat(_audioConvertContext, "out_sample_fmt", dst.desc().getSampleFormat(), 0);

    if(InitResampleContext(_audioConvertContext) < 0)
    {
        FreeResampleContext(&_audioConvertContext);
        throw std::runtime_error("unable to open audio convert context");
    }

    return true;
>>>>>>> 54043f7b
}

void AudioTransform::updateOutputFrame(const size_t nbInputSamples, Frame& dstFrame) const
{
    AudioFrame& dst = static_cast<AudioFrame&>(dstFrame);

    // resize buffer of output frame
    const int dstSampleSize = av_get_bytes_per_sample(dst.desc().getSampleFormat());
    const size_t bufferSizeNeeded = nbInputSamples * dst.desc().getChannels() * dstSampleSize;
    dstFrame.resize(bufferSizeNeeded);

    // set nbSamples of output frame
    dst.setNbSamples(nbInputSamples);
}

void AudioTransform::convert(const Frame& srcFrame, Frame& dstFrame)
{
    if(!_isInit)
        _isInit = init(srcFrame, dstFrame);

    // if number of samples change from previous frame
    const size_t nbSamplesOfCurrentFrame = static_cast<const AudioFrame&>(srcFrame).getNbSamples();
    if(nbSamplesOfCurrentFrame != _nbSamplesOfPreviousFrame)
    {
        updateOutputFrame(nbSamplesOfCurrentFrame, dstFrame);
        _nbSamplesOfPreviousFrame = nbSamplesOfCurrentFrame;
    }

    const unsigned char* srcData = srcFrame.getData();
    unsigned char* dstData = dstFrame.getData();

    int nbOutputSamplesPerChannel;
#ifdef AVTRANSCODER_LIBAV_DEPENDENCY
    nbOutputSamplesPerChannel = avresample_convert(_audioConvertContext, (uint8_t**)&dstData, 0, nbSamplesOfCurrentFrame,
                                                   (uint8_t**)&srcData, 0, nbSamplesOfCurrentFrame);
#else
    nbOutputSamplesPerChannel =
        swr_convert(_audioConvertContext, &dstData, nbSamplesOfCurrentFrame, &srcData, nbSamplesOfCurrentFrame);
#endif

    if(nbOutputSamplesPerChannel < 0)
    {
        throw std::runtime_error("unable to convert audio samples");
    }
}
}<|MERGE_RESOLUTION|>--- conflicted
+++ resolved
@@ -45,47 +45,6 @@
 
 bool AudioTransform::init(const Frame& srcFrame, const Frame& dstFrame)
 {
-<<<<<<< HEAD
-	_audioConvertContext = AllocResampleContext();
-	if( !_audioConvertContext )
-	{
-		throw std::runtime_error( "unable to create audio convert context" );
-	}
-
-	const AudioFrame& src = static_cast<const AudioFrame&>( srcFrame );
-	const AudioFrame& dst = static_cast<const AudioFrame&>( dstFrame );
-
-	av_opt_set_int(  _audioConvertContext, "in_channel_layout",  av_get_default_channel_layout( src.desc().getChannels() ), 0 );
-	av_opt_set_int(  _audioConvertContext, "out_channel_layout", av_get_default_channel_layout( dst.desc().getChannels() ), 0 );
-	av_opt_set_int(  _audioConvertContext, "in_sample_rate",     src.desc().getSampleRate(), 0 );
-	av_opt_set_int(  _audioConvertContext, "out_sample_rate",    dst.desc().getSampleRate(), 0 );
-	SetSampleFormat( _audioConvertContext, "in_sample_fmt",      src.desc().getSampleFormat(), 0 );
-	SetSampleFormat( _audioConvertContext, "out_sample_fmt",     dst.desc().getSampleFormat(), 0 );
-	
-	if( InitResampleContext( _audioConvertContext ) < 0 )
-	{
-		FreeResampleContext( &_audioConvertContext );
-		std::stringstream msg;
-		msg << "Unable to open audio convert context:" << std::endl;
-		msg << "in_channel_layout " << av_get_default_channel_layout( src.desc().getChannels() ) << std::endl;
-		msg << "out_channel_layout " << av_get_default_channel_layout( dst.desc().getChannels() ) << std::endl;
-		msg << "in_sample_rate " << src.desc().getSampleRate() << std::endl;
-		msg << "out_sample_rate " << dst.desc().getSampleRate() << std::endl;
-		msg << "in_sample_fmt " << src.desc().getSampleFormat() << std::endl;
-		msg << "out_sample_fmt " << dst.desc().getSampleFormat() << std::endl;
-		throw std::runtime_error( msg.str() );
-	}
-
-	std::stringstream msg;
-	msg << "Audio conversion from " << src.desc().getSampleFormatName() << " to " << dst.desc().getSampleFormatName() << std::endl;
-	msg << "Source, number of channels = " << src.desc().getChannels() << std::endl;
-	msg << "Source, sample rate = " << src.desc().getSampleRate() << std::endl;
-	msg << "Destination, number of channels = " << dst.desc().getChannels() << std::endl;
-	msg << "Destination, sample rate = " << dst.desc().getSampleRate() << std::endl;
-	LOG_INFO( msg.str() )
-	
-	return true;
-=======
     _audioConvertContext = AllocResampleContext();
     if(!_audioConvertContext)
     {
@@ -105,11 +64,27 @@
     if(InitResampleContext(_audioConvertContext) < 0)
     {
         FreeResampleContext(&_audioConvertContext);
-        throw std::runtime_error("unable to open audio convert context");
+        std::stringstream msg;
+        msg << "Unable to open audio convert context:" << std::endl;
+        msg << "in_channel_layout " << av_get_default_channel_layout(src.desc().getChannels()) << std::endl;
+        msg << "out_channel_layout " << av_get_default_channel_layout(dst.desc().getChannels()) << std::endl;
+        msg << "in_sample_rate " << src.desc().getSampleRate() << std::endl;
+        msg << "out_sample_rate " << dst.desc().getSampleRate() << std::endl;
+        msg << "in_sample_fmt " << src.desc().getSampleFormat() << std::endl;
+        msg << "out_sample_fmt " << dst.desc().getSampleFormat() << std::endl;
+        throw std::runtime_error(msg.str());
     }
 
+    std::stringstream msg;
+    msg << "Audio conversion from " << src.desc().getSampleFormatName() << " to " << dst.desc().getSampleFormatName()
+        << std::endl;
+    msg << "Source, number of channels = " << src.desc().getChannels() << std::endl;
+    msg << "Source, sample rate = " << src.desc().getSampleRate() << std::endl;
+    msg << "Destination, number of channels = " << dst.desc().getChannels() << std::endl;
+    msg << "Destination, sample rate = " << dst.desc().getSampleRate() << std::endl;
+    LOG_INFO(msg.str())
+
     return true;
->>>>>>> 54043f7b
 }
 
 void AudioTransform::updateOutputFrame(const size_t nbInputSamples, Frame& dstFrame) const
