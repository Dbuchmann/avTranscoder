--- conflicted
+++ resolved
@@ -99,12 +99,7 @@
 	if( ! data.getSize() )
 		return IOutputStream::eWrappingSuccess;
 
-<<<<<<< HEAD
 	LOG_DEBUG( "Wrap on stream " << streamId << " (" << data.getSize() << " bytes for frame " << _frameCount.at( streamId ) << ")" )
-=======
-	if( _verbose )
-		std::cout << "wrap on stream " << streamId << " (" << data.getSize() << " bytes for frame " << _frameCount.at( streamId ) << ")" << std::endl;
->>>>>>> f443503c
 
 	AVPacket packet;
 	av_init_packet( &packet );
