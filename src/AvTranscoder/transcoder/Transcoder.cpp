--- conflicted
+++ resolved
@@ -14,13 +14,8 @@
 	: _outputFile( outputFile )
 	, _inputFiles()
 	, _streamTranscoders()
-<<<<<<< HEAD
 	, _streamTranscodersAllocated()
-	, _profile( true )
-=======
 	, _profileLoader( true )
-	, _outputFps( 25 )
->>>>>>> 804ac765
 	, _eProcessMethod ( eProcessMethodLongest )
 	, _mainStreamIndex( 0 )
 	, _verbose( false )
@@ -94,13 +89,8 @@
 		throw std::runtime_error( "Can't transcode a stream without filename indicated" );
 
 	if( _verbose )
-<<<<<<< HEAD
 		std::cout << "add transcoding stream" << std::endl;
-	addTranscodeStream( filename, streamIndex, -1, profileDesc, offset );
-=======
-		std::cout << "Add transcoded stream" << std::endl;
-	addTranscodeStream( filename, streamIndex, profile, offset );
->>>>>>> 804ac765
+	addTranscodeStream( filename, streamIndex, -1, profile, offset );
 }
 
 void Transcoder::add( const std::string& filename, const size_t streamIndex, ProfileLoader::Profile& profile, ICodec& codec, const size_t offset )
@@ -120,15 +110,8 @@
 	{
 		if( _verbose )
 			std::cout << "Add transcoded stream" << std::endl;
-		addTranscodeStream( filename, streamIndex, profile, offset );
-	}
-<<<<<<< HEAD
-	
-	if( _verbose )
-		std::cout << "add transcoding stream" << std::endl;
-	addTranscodeStream( filename, streamIndex, -1, profileDesc, offset );
-=======
->>>>>>> 804ac765
+		addTranscodeStream( filename, streamIndex, -1, profile, offset );
+	}
 }
 
 void Transcoder::add( const std::string& filename, const size_t streamIndex, const int subStreamIndex, const std::string& profileName, const size_t offset )
@@ -391,11 +374,9 @@
 void Transcoder::addRewrapStream( const std::string& filename, const size_t streamIndex )
 {
 	InputFile* referenceFile = addInputFile( filename, streamIndex );
-<<<<<<< HEAD
+
 	_streamTranscodersAllocated.push_back( new StreamTranscoder( referenceFile->getStream( streamIndex ), _outputFile ) );
 	_streamTranscoders.push_back( _streamTranscodersAllocated.back() );
-=======
-	_streamTranscoders.push_back( new StreamTranscoder( referenceFile->getStream( streamIndex ), _outputFile ) );
 }
 
 void Transcoder::addTranscodeStream( const std::string& filename, const size_t streamIndex, const size_t subStreamIndex, const size_t offset )
@@ -439,7 +420,7 @@
 	}
 }
 
-void Transcoder::addTranscodeStream( const std::string& filename, const size_t streamIndex, ProfileLoader::Profile& profile, const size_t offset )
+void Transcoder::addTranscodeStream( const std::string& filename, const size_t streamIndex, const size_t subStreamIndex, ProfileLoader::Profile& profile, const size_t offset )
 {
 	InputFile* referenceFile = addInputFile( filename, streamIndex );
 
@@ -448,7 +429,8 @@
 		case AVMEDIA_TYPE_VIDEO:
 		case AVMEDIA_TYPE_AUDIO:
 		{
-			_streamTranscoders.push_back( new StreamTranscoder( referenceFile->getStream( streamIndex ), _outputFile, profile, -1 , offset ) );
+			_streamTranscodersAllocated.push_back( new StreamTranscoder( referenceFile->getStream( streamIndex ), _outputFile, profile, subStreamIndex, offset ) );
+			_streamTranscoders.push_back( _streamTranscodersAllocated.back() );
 			break;
 		}
 		case AVMEDIA_TYPE_DATA:
@@ -459,30 +441,6 @@
 			throw std::runtime_error( "unsupported media type in transcode setup" );
 		}
 	}
->>>>>>> 804ac765
-}
-
-void Transcoder::addTranscodeStream( const std::string& filename, const size_t streamIndex, const size_t subStreamIndex, ProfileLoader::Profile& profile, const size_t offset )
-{
-	InputFile* referenceFile = addInputFile( filename, streamIndex );
-
-	switch( referenceFile->getStreamType( streamIndex ) )
-	{
-		case AVMEDIA_TYPE_VIDEO:
-		case AVMEDIA_TYPE_AUDIO:
-		{
-			_streamTranscodersAllocated.push_back( new StreamTranscoder( referenceFile->getStream( streamIndex ), _outputFile, profile, subStreamIndex, offset ) );
-			_streamTranscoders.push_back( _streamTranscodersAllocated.back() );
-			break;
-		}
-		case AVMEDIA_TYPE_DATA:
-		case AVMEDIA_TYPE_SUBTITLE:
-		case AVMEDIA_TYPE_ATTACHMENT:
-		default:
-		{
-			throw std::runtime_error( "unsupported media type in transcode setup" );
-		}
-	}
 }
 
 void Transcoder::addDummyStream( const ProfileLoader::Profile& profile, const ICodec& codec )
