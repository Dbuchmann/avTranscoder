--- conflicted
+++ resolved
@@ -66,15 +66,9 @@
 
 	EssenceTransform* _transform;
 
-<<<<<<< HEAD
 	int  _subStreamIndex;
-
 	bool _transcodeStream;
 	bool _verbose;
-=======
-	bool _transcodeStream;
-	bool _dummyStream;
->>>>>>> 8ea9d8ed
 };
 	
 }
