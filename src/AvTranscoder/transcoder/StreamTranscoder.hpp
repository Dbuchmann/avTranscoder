#ifndef _AV_TRANSCODER_STREAM_TRANSCODER_HPP_
#define _AV_TRANSCODER_STREAM_TRANSCODER_HPP_

#include <AvTranscoder/common.hpp>

#include <AvTranscoder/stream/IInputStream.hpp>
#include <AvTranscoder/stream/IOutputStream.hpp>

#include <AvTranscoder/decoder/IDecoder.hpp>
#include <AvTranscoder/encoder/IEncoder.hpp>

#include <AvTranscoder/file/IOutputFile.hpp>

#include <AvTranscoder/profile/ProfileLoader.hpp>

namespace avtranscoder
{

class ITransform;

class AvExport StreamTranscoder
{
private:
    StreamTranscoder(const StreamTranscoder& streamTranscoder);
    StreamTranscoder& operator=(const StreamTranscoder& streamTranscoder);

public:
<<<<<<< HEAD
    /**
     * @brief rewrap stream
     * @note offset feature when rewrap a stream is not supported
     **/
    StreamTranscoder(IInputStream& inputStream, IOutputFile& outputFile, const float offset = 0);

    /**
     * @brief transcode stream
     **/
    StreamTranscoder(IInputStream& inputStream, IOutputFile& outputFile, const ProfileLoader::Profile& profile,
                     const int subStreamIndex = -1, const float offset = 0);

    /**
     * @brief encode from a generated stream
     * @note offset feature has no sense here
     **/
    StreamTranscoder(const ICodec& inputCodec, IOutputFile& outputFile, const ProfileLoader::Profile& profile);

    ~StreamTranscoder();

    /**
     * @brief Pre-process codec latency.
     * @note This can be called several times with no side effects.
     * @note Can take a little bit of time.
     */
    void preProcessCodecLatency();

    /**
     * @brief process a single frame for the current stream
     * @return the process status result
     */
    bool processFrame();

    //@{
    /** Switch decoder */
    void switchToGeneratorDecoder();
    void switchToInputDecoder();
    //@}

    /**
     * @brief Get the total duration (in seconds), ie. duration of the stream and the offset applies
     * @note if it's a generated stream, return limit of double.
     * @note if offset > duration of the stream, return 0
     */
    float getDuration() const;

    /// Returns a pointer to the current decoder (from input file or from generator)
    IDecoder* getCurrentDecoder() const { return _currentDecoder; }
    /// Returns a pointer to the encoder
    IEncoder* getEncoder() const { return _outputEncoder; }

    /// Returns a reference to the object which transforms the decoded data
    ITransform& getTransform() const { return *_transform; }

    /// Returns a reference to the stream which unwraps data
    IInputStream& getInputStream() const { return *_inputStream; }
    /// Returns a reference to the stream which wraps data
    IOutputStream& getOutputStream() const { return *_outputStream; }

    /**
     * @brief Returns if the stream has the ability to switch to a generator.
     */
    bool canSwitchToGenerator();

    /**
     * @brief Set if the stream needs to switch to a generator when ended
     * @note Throws a runtime_error exception if the stream cannot switch to a generator
     * @see canSwitchToGenerator
     */
    void needToSwitchToGenerator(const bool needToSwitch = true);

    /**
     * @note Throws a runtime_error exception if it's a positive offset and the stream cannot switch to a generator
     * @see needToSwitchToGenerator
     */
    void setOffset(const float offset);
=======
	/**
	 * @brief rewrap stream
	 * @note offset feature when rewrap a stream is not supported
	 **/
	StreamTranscoder( IInputStream& inputStream, IOutputFile& outputFile, const float offset = 0 );

	/**
	 * @brief transcode stream
	 **/
	StreamTranscoder( IInputStream& inputStream, IOutputFile& outputFile, const ProfileLoader::Profile& profile, const int subStreamIndex = -1, const float offset = 0 );

	/**
	 * @brief encode from a generated stream
	 * @note offset feature has no sense here
	 **/
	StreamTranscoder( const ICodec& inputCodec, IOutputFile& outputFile, const ProfileLoader::Profile& profile );

	~StreamTranscoder();

	/**
	 * @brief Pre-process codec latency.
	 * @note This can be called several times with no side effects.
	 * @note Can take a little bit of time.
	 */
	void preProcessCodecLatency();
	
	/**
	 * @brief process a single frame for the current stream
	 * @return the process status result
	 */
	bool processFrame();

	//@{
	/** Switch decoder */
	void switchToGeneratorDecoder();
	void switchToInputDecoder();
	//@}

	/**
	 * @brief Get the total duration (in seconds), ie. duration of the stream and the offset applies
	 * @note if it's a generated stream, return limit of double.
	 * @note if offset > duration of the stream, return 0
	 */
	float getDuration() const;

	/// Returns a pointer to the current decoder (from input file or from generator)
	IDecoder* getCurrentDecoder() const { return _currentDecoder; }
	/// Returns a pointer to the encoder
	IEncoder* getEncoder() const { return _outputEncoder; }

	/// Returns a reference to the object which transforms the decoded data
	ITransform& getTransform() const { return *_transform; }

	/// Returns a reference to the stream which unwraps data
	IInputStream* getInputStream() const { return _inputStream; }
	/// Returns a reference to the stream which wraps data
	IOutputStream& getOutputStream() const { return *_outputStream; }

	/**
	 * @brief Returns if the stream has the ability to switch to a generator.
	 */
	bool canSwitchToGenerator();

	/**
	 * @brief Set if the stream needs to switch to a generator when ended
	 * @note Throws a runtime_error exception if the stream cannot switch to a generator
	 * @see canSwitchToGenerator
	 */
	void needToSwitchToGenerator( const bool needToSwitch = true );

	/**
	 * @note Throws a runtime_error exception if it's a positive offset and the stream cannot switch to a generator
	 * @see needToSwitchToGenerator
	 */
	void setOffset( const float offset );
>>>>>>> 3f96a674

private:
    bool processRewrap();
    bool processTranscode(const int subStreamIndex = -1); ///< By default transcode all channels

    //@{
    // Get the current process case.
    enum EProcessCase
    {
        eProcessCaseTranscode,
        eProcessCaseRewrap,
        eProcessCaseGenerator
    };
    EProcessCase getProcessCase() const;
    //@}

private:
    IInputStream* _inputStream;   ///< Input stream to read next packet (has link, no ownership)
    IOutputStream* _outputStream; ///< Output stream to wrap next packet (has link, no ownership)

    Frame* _sourceBuffer; ///< Has ownership
    Frame* _frameBuffer;  ///< Has ownership

    IDecoder* _inputDecoder;   ///< Decoder of packets read from _inputStream (has ownership)
    IDecoder* _generator;      ///< Generator of audio or video packets (has ownership)
    IDecoder* _currentDecoder; ///< Link to _inputDecoder or _generator
    IEncoder* _outputEncoder;  ///< Encoder of packets which will be wrapped by _outputStream (has ownership)

    ITransform* _transform; ///< Video or audio transform (has ownership)

    int _subStreamIndex; ///< Index of channel that is processed from the input stream (<0 if no demultiplexing).

    float _offset; ///< Offset, in seconds, at the beginning of the StreamTranscoder.

    bool _needToSwitchToGenerator; ///< Set if need to switch to a generator during the process (because, of other streams
                                   ///duration, or an offset)
};
}

#endif<|MERGE_RESOLUTION|>--- conflicted
+++ resolved
@@ -25,7 +25,6 @@
     StreamTranscoder& operator=(const StreamTranscoder& streamTranscoder);
 
 public:
-<<<<<<< HEAD
     /**
      * @brief rewrap stream
      * @note offset feature when rewrap a stream is not supported
@@ -81,7 +80,7 @@
     ITransform& getTransform() const { return *_transform; }
 
     /// Returns a reference to the stream which unwraps data
-    IInputStream& getInputStream() const { return *_inputStream; }
+    IInputStream* getInputStream() const { return _inputStream; }
     /// Returns a reference to the stream which wraps data
     IOutputStream& getOutputStream() const { return *_outputStream; }
 
@@ -102,83 +101,6 @@
      * @see needToSwitchToGenerator
      */
     void setOffset(const float offset);
-=======
-	/**
-	 * @brief rewrap stream
-	 * @note offset feature when rewrap a stream is not supported
-	 **/
-	StreamTranscoder( IInputStream& inputStream, IOutputFile& outputFile, const float offset = 0 );
-
-	/**
-	 * @brief transcode stream
-	 **/
-	StreamTranscoder( IInputStream& inputStream, IOutputFile& outputFile, const ProfileLoader::Profile& profile, const int subStreamIndex = -1, const float offset = 0 );
-
-	/**
-	 * @brief encode from a generated stream
-	 * @note offset feature has no sense here
-	 **/
-	StreamTranscoder( const ICodec& inputCodec, IOutputFile& outputFile, const ProfileLoader::Profile& profile );
-
-	~StreamTranscoder();
-
-	/**
-	 * @brief Pre-process codec latency.
-	 * @note This can be called several times with no side effects.
-	 * @note Can take a little bit of time.
-	 */
-	void preProcessCodecLatency();
-	
-	/**
-	 * @brief process a single frame for the current stream
-	 * @return the process status result
-	 */
-	bool processFrame();
-
-	//@{
-	/** Switch decoder */
-	void switchToGeneratorDecoder();
-	void switchToInputDecoder();
-	//@}
-
-	/**
-	 * @brief Get the total duration (in seconds), ie. duration of the stream and the offset applies
-	 * @note if it's a generated stream, return limit of double.
-	 * @note if offset > duration of the stream, return 0
-	 */
-	float getDuration() const;
-
-	/// Returns a pointer to the current decoder (from input file or from generator)
-	IDecoder* getCurrentDecoder() const { return _currentDecoder; }
-	/// Returns a pointer to the encoder
-	IEncoder* getEncoder() const { return _outputEncoder; }
-
-	/// Returns a reference to the object which transforms the decoded data
-	ITransform& getTransform() const { return *_transform; }
-
-	/// Returns a reference to the stream which unwraps data
-	IInputStream* getInputStream() const { return _inputStream; }
-	/// Returns a reference to the stream which wraps data
-	IOutputStream& getOutputStream() const { return *_outputStream; }
-
-	/**
-	 * @brief Returns if the stream has the ability to switch to a generator.
-	 */
-	bool canSwitchToGenerator();
-
-	/**
-	 * @brief Set if the stream needs to switch to a generator when ended
-	 * @note Throws a runtime_error exception if the stream cannot switch to a generator
-	 * @see canSwitchToGenerator
-	 */
-	void needToSwitchToGenerator( const bool needToSwitch = true );
-
-	/**
-	 * @note Throws a runtime_error exception if it's a positive offset and the stream cannot switch to a generator
-	 * @see needToSwitchToGenerator
-	 */
-	void setOffset( const float offset );
->>>>>>> 3f96a674
 
 private:
     bool processRewrap();
