#include "VideoEncoder.hpp"

extern "C" {
#include <libavcodec/avcodec.h>
#include <libavformat/avformat.h>
#include <libavutil/avutil.h>
}

#include <iostream>
#include <stdexcept>
#include <cstdlib>

namespace avtranscoder
{

VideoEncoder::VideoEncoder( const std::string& videoCodecName )
	: _codec( eCodecTypeEncoder, videoCodecName )
{
}

void VideoEncoder::setup()
{
	_codec.open();
}


bool VideoEncoder::encodeFrame( const Frame& sourceFrame, Frame& codedFrame )
{
#if LIBAVCODEC_VERSION_MAJOR > 54
	AVFrame* frame = av_frame_alloc();
#else
	AVFrame* frame = avcodec_alloc_frame();
#endif

	AVCodecContext& avCodecContext = _codec.getAVCodecContext();

	// Set default frame parameters
#if LIBAVCODEC_VERSION_MAJOR > 54
	av_frame_unref( frame );
#else
	avcodec_get_frame_defaults( frame );
#endif

	const VideoFrame& sourceImageFrame = static_cast<const VideoFrame&>( sourceFrame );

	frame->width  = avCodecContext.width;
	frame->height = avCodecContext.height;
	frame->format = avCodecContext.pix_fmt;
	avpicture_fill( (AVPicture*)frame, const_cast< unsigned char * >( sourceImageFrame.getPtr() ), avCodecContext.pix_fmt, avCodecContext.width, avCodecContext.height );

	AVPacket packet;
	av_init_packet( &packet );
	// avcodec_encode_video allocate packet
	packet.size = 0;
	packet.data = NULL;
	packet.stream_index = 0;

	if( ( avCodecContext.coded_frame ) &&
		( avCodecContext.coded_frame->pts != (int)AV_NOPTS_VALUE ) )
	{
		packet.pts = avCodecContext.coded_frame->pts;
	}

	if( avCodecContext.coded_frame &&
		avCodecContext.coded_frame->key_frame )
	{
		packet.flags |= AV_PKT_FLAG_KEY;
	}

#if LIBAVCODEC_VERSION_MAJOR > 53
	int gotPacket = 0;
	int ret = avcodec_encode_video2( &avCodecContext, &packet, frame, &gotPacket );
	if( ret == 0 && gotPacket == 1 )
	{
		codedFrame.copyData( packet.data, packet.size );
	}
#else
	int ret = avcodec_encode_video( &avCodecContext, packet.data, packet.size, frame );
	if( ret > 0 )
	{
		codedFrame.copyData( packet.data, packet.size );
	}
#endif

	av_free_packet( &packet );
#if LIBAVCODEC_VERSION_MAJOR > 54
	av_frame_free( &frame );
	return ret == 0 && gotPacket == 1;
#else
 #if LIBAVCODEC_VERSION_MAJOR > 53
	avcodec_free_frame( &frame );
	return ret == 0 && gotPacket == 1;
 #else
	av_free( frame );
 #endif
#endif
	return ret == 0;
}

bool VideoEncoder::encodeFrame( Frame& codedFrame )
{
	AVCodecContext& avCodecContext = _codec.getAVCodecContext();

	AVPacket packet;
	av_init_packet( &packet );
	// avcodec_encode_video allocate packet
	packet.size = 0;
	packet.data = NULL;
	packet.stream_index = 0;

#if LIBAVCODEC_VERSION_MAJOR > 53
	int gotPacket = 0;
	int ret = avcodec_encode_video2( &avCodecContext, &packet, NULL, &gotPacket );
	if( ret == 0 && gotPacket == 1 )
	{
		codedFrame.copyData( packet.data, packet.size );
	}
	av_free_packet( &packet );
	return ret == 0 && gotPacket == 1;
#else
	int ret = avcodec_encode_video( &avCodecContext, packet.data, packet.size, NULL );
	if( ret > 0 )
	{
		codedFrame.copyData( packet.data, packet.size );
	}
	av_free_packet( &packet );
	return ret == 0;
#endif
}

void VideoEncoder::setProfile( const ProfileLoader::Profile& profile, const avtranscoder::VideoFrameDesc& frameDesc )
{
	// set width, height, pixel format, fps
	_codec.setImageParameters( frameDesc );

	// set encoder options
	for( ProfileLoader::Profile::const_iterator it = profile.begin(); it != profile.end(); ++it )
	{
		if( (*it).first == constants::avProfileIdentificator ||
			(*it).first == constants::avProfileIdentificatorHuman ||
			(*it).first == constants::avProfileType ||
			(*it).first == constants::avProfileCodec ||
			(*it).first == constants::avProfileFrameRate ||
<<<<<<< HEAD
			(*it).first == constants::avProfileWidth ||
			(*it).first == constants::avProfileHeight )
=======
			(*it).first == constants::avProfilePixelFormat )
>>>>>>> 49433517
			continue;

		try
		{
			Option& encodeOption = _codec.getOption( (*it).first );
			encodeOption.setString( (*it).second );
		}
		catch( std::exception& e )
		{}
	}

	setup();

	for( ProfileLoader::Profile::const_iterator it = profile.begin(); it != profile.end(); ++it )
	{
		if( (*it).first == constants::avProfileIdentificator ||
			(*it).first == constants::avProfileIdentificatorHuman ||
			(*it).first == constants::avProfileType ||
			(*it).first == constants::avProfileCodec ||
			(*it).first == constants::avProfileFrameRate ||
<<<<<<< HEAD
			(*it).first == constants::avProfileWidth ||
			(*it).first == constants::avProfileHeight )
=======
			(*it).first == constants::avProfilePixelFormat )
>>>>>>> 49433517
			continue;

		try
		{
			Option& encodeOption = _codec.getOption( (*it).first );
			encodeOption.setString( (*it).second );
		}
		catch( std::exception& e )
		{
			std::cout << "[OutputVideo] warning - can't set option " << (*it).first << " to " << (*it).second << ": " << e.what() << std::endl;
		}
	}
}

}<|MERGE_RESOLUTION|>--- conflicted
+++ resolved
@@ -140,13 +140,10 @@
 			(*it).first == constants::avProfileIdentificatorHuman ||
 			(*it).first == constants::avProfileType ||
 			(*it).first == constants::avProfileCodec ||
-			(*it).first == constants::avProfileFrameRate ||
-<<<<<<< HEAD
 			(*it).first == constants::avProfileWidth ||
-			(*it).first == constants::avProfileHeight )
-=======
-			(*it).first == constants::avProfilePixelFormat )
->>>>>>> 49433517
+			(*it).first == constants::avProfileHeight ||
+			(*it).first == constants::avProfilePixelFormat ||
+			(*it).first == constants::avProfileFrameRate )
 			continue;
 
 		try
@@ -166,13 +163,10 @@
 			(*it).first == constants::avProfileIdentificatorHuman ||
 			(*it).first == constants::avProfileType ||
 			(*it).first == constants::avProfileCodec ||
-			(*it).first == constants::avProfileFrameRate ||
-<<<<<<< HEAD
 			(*it).first == constants::avProfileWidth ||
-			(*it).first == constants::avProfileHeight )
-=======
-			(*it).first == constants::avProfilePixelFormat )
->>>>>>> 49433517
+			(*it).first == constants::avProfileHeight ||
+			(*it).first == constants::avProfilePixelFormat ||
+			(*it).first == constants::avProfileFrameRate )
 			continue;
 
 		try
