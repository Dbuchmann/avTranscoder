--- conflicted
+++ resolved
@@ -33,13 +33,8 @@
 	if( codecContext == NULL )
 		return false;
 
-<<<<<<< HEAD
-	// try to open encoder with parameters.
-	if( avcodec_open2( _videoDesc.getCodecContext(), _videoDesc.getCodec(), NULL ) < 0 )
-=======
 	// try to open encoder with parameters
 	if( avcodec_open2( codecContext, _videoDesc.getCodec(), NULL ) < 0 )
->>>>>>> 0725c4ff
 		return false;
 
 	return true;
