--- conflicted
+++ resolved
@@ -4,80 +4,32 @@
 #include <AvTranscoder/frame/VideoFrame.hpp>
 #include <AvTranscoder/transform/VideoTransform.hpp>
 #include <AvTranscoder/progress/NoDisplayProgress.hpp>
-<<<<<<< HEAD
-=======
-#include <AvTranscoder/properties/print.hpp>
->>>>>>> 54043f7b
 
 namespace avtranscoder
 {
 
-<<<<<<< HEAD
-VideoReader::VideoReader( const std::string& filename, const size_t videoStreamIndex )
-	: IReader( filename, videoStreamIndex )
-	, _videoStreamProperties(NULL)
-	, _outputWidth( 0 )
-	, _outputHeight( 0 )
-	, _outputPixelProperties()
-=======
-VideoReader::VideoReader(const std::string& filename, const size_t videoStreamIndex, const size_t width, const size_t height,
-                         const std::string& pixelFormat)
+VideoReader::VideoReader(const std::string& filename, const size_t videoStreamIndex)
     : IReader(filename, videoStreamIndex)
     , _videoStreamProperties(NULL)
-    , _width(width)
-    , _height(height)
-    , _pixelProperties(pixelFormat)
->>>>>>> 54043f7b
+    , _outputWidth(0)
+    , _outputHeight(0)
+    , _outputPixelProperties("rgb24")
 {
     init();
 }
 
-<<<<<<< HEAD
-VideoReader::VideoReader( InputFile& inputFile, const size_t videoStreamIndex )
-	: IReader( inputFile, videoStreamIndex )
-	, _videoStreamProperties(NULL)
-	, _outputWidth( 0 )
-	, _outputHeight( 0 )
-	, _outputPixelProperties()
-=======
-VideoReader::VideoReader(InputFile& inputFile, const size_t videoStreamIndex, const size_t width, const size_t height,
-                         const std::string& pixelFormat)
+VideoReader::VideoReader(InputFile& inputFile, const size_t videoStreamIndex)
     : IReader(inputFile, videoStreamIndex)
     , _videoStreamProperties(NULL)
-    , _width(width)
-    , _height(height)
-    , _pixelProperties(pixelFormat)
->>>>>>> 54043f7b
+    , _outputWidth(0)
+    , _outputHeight(0)
+    , _outputPixelProperties("rgb24")
 {
     init();
 }
 
 void VideoReader::init()
 {
-<<<<<<< HEAD
-	// analyse InputFile
-	avtranscoder::NoDisplayProgress p;
-	_inputFile->analyse( p );
-	_streamProperties = &_inputFile->getProperties().getStreamPropertiesWithIndex(_streamIndex);
-	_videoStreamProperties = static_cast<const VideoProperties*>(_streamProperties);
-	_inputFile->activateStream( _streamIndex );
-
-	// setup decoder
-	_decoder = new VideoDecoder( _inputFile->getStream( _streamIndex ) );
-	_decoder->setupDecoder();
-
-	// create transform
-	_transform = new VideoTransform();
-
-	// create src frame
-	_srcFrame = new VideoFrame( _inputFile->getStream( _streamIndex ).getVideoCodec().getVideoFrameDesc() );
-	VideoFrame* srcFrame = static_cast<VideoFrame*>(_srcFrame);
-	// create dst frame
-	_outputWidth = srcFrame->desc().getWidth();
-	_outputHeight = srcFrame->desc().getHeight();
-	_outputPixelProperties = PixelProperties( "rgb24" );
-	_dstFrame = new VideoFrame( VideoFrameDesc( _outputWidth, _outputHeight, getOutputPixelFormat() ) );
-=======
     // analyse InputFile
     avtranscoder::NoDisplayProgress p;
     _inputFile->analyse(p);
@@ -89,20 +41,17 @@
     _decoder = new VideoDecoder(_inputFile->getStream(_streamIndex));
     _decoder->setupDecoder();
 
+    // create transform
+    _transform = new VideoTransform();
+
     // create src frame
     _srcFrame = new VideoFrame(_inputFile->getStream(_streamIndex).getVideoCodec().getVideoFrameDesc());
     VideoFrame* srcFrame = static_cast<VideoFrame*>(_srcFrame);
     // create dst frame
-    if(_width == 0)
-        _width = srcFrame->desc().getWidth();
-    if(_height == 0)
-        _height = srcFrame->desc().getHeight();
-    VideoFrameDesc videoFrameDescToDisplay(_width, _height, getPixelFormat());
-    _dstFrame = new VideoFrame(videoFrameDescToDisplay);
-
-    // create transform
-    _transform = new VideoTransform();
->>>>>>> 54043f7b
+    _outputWidth = srcFrame->desc().getWidth();
+    _outputHeight = srcFrame->desc().getHeight();
+    _outputPixelProperties = PixelProperties("rgb24");
+    _dstFrame = new VideoFrame(VideoFrameDesc(_outputWidth, _outputHeight, getOutputPixelFormat()));
 }
 
 VideoReader::~VideoReader()
@@ -113,44 +62,13 @@
     delete _transform;
 }
 
-<<<<<<< HEAD
 void VideoReader::updateOutput(const size_t width, const size_t height, const std::string& pixelFormat)
 {
-	_outputWidth = width;
-	_outputHeight = height;
-	_outputPixelProperties = PixelProperties( pixelFormat );
-	// update dst frame
-	delete _dstFrame;
-	_dstFrame = new VideoFrame( VideoFrameDesc( _outputWidth, _outputHeight, getOutputPixelFormat() ) );
-=======
-size_t VideoReader::getWidth()
-{
-    return _width;
-};
-
-size_t VideoReader::getHeight()
-{
-    return _height;
-}
-
-size_t VideoReader::getComponents()
-{
-    return _pixelProperties.getNbComponents();
-}
-
-size_t VideoReader::getBitDepth()
-{
-    return _pixelProperties.getBitsPerPixel();
-}
-
-AVPixelFormat VideoReader::getPixelFormat()
-{
-    return _pixelProperties.getAVPixelFormat();
-}
-
-void VideoReader::printInfo()
-{
-    std::cout << *_videoStreamProperties << std::endl;
->>>>>>> 54043f7b
+    _outputWidth = width;
+    _outputHeight = height;
+    _outputPixelProperties = PixelProperties(pixelFormat);
+    // update dst frame
+    delete _dstFrame;
+    _dstFrame = new VideoFrame(VideoFrameDesc(_outputWidth, _outputHeight, getOutputPixelFormat()));
 }
 }