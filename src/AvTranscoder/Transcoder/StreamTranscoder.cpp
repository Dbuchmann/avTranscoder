
#include "StreamTranscoder.hpp"

#include <AvTranscoder/CodedStream/AvInputStream.hpp>

namespace avtranscoder
{

StreamTranscoder::StreamTranscoder( InputStream& inputStream, OutputStream& outputStream )
	: _inputStream( &inputStream )
	, _outputStream( &outputStream )
	, _frameBuffer( NULL )
	, _videoFrameBuffer( NULL )
	, _audioFrameBuffer( NULL )
	, _inputEssence( NULL )
	, _outputEssence( NULL )
	, _transcodeStream( false )
{

}

StreamTranscoder::StreamTranscoder( InputStream& inputStream, OutputStream& outputStream, Profile::ProfileDesc& profile )
	: _inputStream( &inputStream )
	, _outputStream( &outputStream )
	, _frameBuffer( NULL )
	, _videoFrameBuffer( NULL )
	, _audioFrameBuffer( NULL )
	, _inputEssence( NULL )
	, _outputEssence( NULL )
	, _transcodeStream( false )
{

}

StreamTranscoder::StreamTranscoder( InputEssence& inputEssence, OutputStream& outputStream, Profile::ProfileDesc& profile )
	: _inputStream( NULL )
	, _outputStream( &outputStream )
	, _frameBuffer( NULL )
	, _videoFrameBuffer( NULL )
	, _audioFrameBuffer( NULL )
	, _inputEssence( &inputEssence )
	, _outputEssence( NULL )
	, _transcodeStream( false )
{
}

StreamTranscoder::~StreamTranscoder()
{
	if( _frameBuffer )
		delete _frameBuffer;
	if( _inputEssence )
		delete _inputEssence;
	if( _outputEssence )
		delete _outputEssence;
}

void StreamTranscoder::init( const Profile::ProfileDesc& profileDesc )
{
	const std::string profileName = profileDesc.find( Profile::avProfileIdentificator )->second;
	_transcodeStream = profileName.size();
	
	switch( _inputStream->getStreamType() )
	{
		case AVMEDIA_TYPE_VIDEO :
		{
			_inputEssence = new InputVideo( *static_cast<AvInputStream*>( _inputStream ) );
			_inputEssence->setup();

			// re-wrap only, get output descriptor from input
			if( profileName.empty() )
			{
				// _outputFile->addVideoStream( _inputStream->getVideoDesc() );
				break;
			}

			OutputVideo* outputVideo = new OutputVideo();
			_outputEssence = outputVideo;

<<<<<<< HEAD
			_outputEssence->setProfile( profile );
			// _outputFile->addVideoStream( outputVideo->getVideoDesc() );
=======
			Profile::ProfileDesc prof = profileDesc;
			_outputEssence->setProfile( prof );
			_outputFile->addVideoStream( outputVideo->getVideoDesc() );
>>>>>>> 1e2d0025
			_videoFrameBuffer = new Image( outputVideo->getVideoDesc().getImageDesc() );
			_frameBuffer = _videoFrameBuffer;
			
			break;
		}
		case AVMEDIA_TYPE_AUDIO :
		{
			_inputEssence = new InputAudio( *static_cast<AvInputStream*>( _inputStream ) );
			_inputEssence->setup();

			// re-wrap only, get output descriptor from input
			if( profileName.empty() )
			{
				// _outputFile->addAudioStream( _inputStream->getAudioDesc() );
				break;
			}
			
			OutputAudio* outputAudio = new OutputAudio();
			_outputEssence = outputAudio;

<<<<<<< HEAD
			_outputEssence->setProfile( profile );
			// _outputFile->addAudioStream( outputAudio->getAudioDesc() );
=======
			Profile::ProfileDesc prof = profileDesc;
			_outputEssence->setProfile( prof );
			_outputFile->addAudioStream( outputAudio->getAudioDesc() );
>>>>>>> 1e2d0025
			_audioFrameBuffer = new AudioFrame( outputAudio->getAudioDesc().getFrameDesc() );
			_frameBuffer = _audioFrameBuffer;
			
			break;
		}
		default:
			break;
	}
}

bool StreamTranscoder::processFrame()
{
	DataStream dataStream;
	if( ! _transcodeStream )
	{
		if( ! _inputStream->readNextPacket( dataStream ) )
			return false;
		_outputStream->wrap( dataStream );
		return true;
	}

	if( _inputEssence->readNextFrame( *_frameBuffer ) )
	{
		_outputEssence->encodeFrame( *_frameBuffer, dataStream );
	}
	else if( ! _outputEssence->encodeFrame( dataStream ) )
	{
		return false;
	}

	_outputStream->wrap( dataStream );
	return true;
}

}<|MERGE_RESOLUTION|>--- conflicted
+++ resolved
@@ -6,7 +6,11 @@
 namespace avtranscoder
 {
 
-StreamTranscoder::StreamTranscoder( InputStream& inputStream, OutputStream& outputStream )
+StreamTranscoder::StreamTranscoder(
+		InputStream& inputStream,
+		OutputStream& outputStream,
+		OutputFile& outputFile
+	)
 	: _inputStream( &inputStream )
 	, _outputStream( &outputStream )
 	, _frameBuffer( NULL )
@@ -16,10 +20,30 @@
 	, _outputEssence( NULL )
 	, _transcodeStream( false )
 {
-
+	// create a re-wrapping case
+	switch( _inputStream->getStreamType() )
+	{
+		case AVMEDIA_TYPE_VIDEO :
+		{
+			outputFile.addVideoStream( _inputStream->getVideoDesc() );
+			break;
+		}
+		case AVMEDIA_TYPE_AUDIO :
+		{
+			outputFile.addAudioStream( _inputStream->getAudioDesc() );
+			break;
+		}
+		default:
+			break;
+	}
 }
 
-StreamTranscoder::StreamTranscoder( InputStream& inputStream, OutputStream& outputStream, Profile::ProfileDesc& profile )
+StreamTranscoder::StreamTranscoder(
+		InputStream& inputStream,
+		OutputStream& outputStream,
+		OutputFile& outputFile,
+		Profile::ProfileDesc& profile
+	)
 	: _inputStream( &inputStream )
 	, _outputStream( &outputStream )
 	, _frameBuffer( NULL )
@@ -27,12 +51,52 @@
 	, _audioFrameBuffer( NULL )
 	, _inputEssence( NULL )
 	, _outputEssence( NULL )
-	, _transcodeStream( false )
+	, _transcodeStream( true )
 {
+	// create a transcode case
+	switch( _inputStream->getStreamType() )
+	{
+		case AVMEDIA_TYPE_VIDEO :
+		{
+			_inputEssence = new InputVideo( *static_cast<AvInputStream*>( _inputStream ) );
+			_inputEssence->setup();
 
+			OutputVideo* outputVideo = new OutputVideo();
+			_outputEssence = outputVideo;
+
+			_outputEssence->setProfile( profile );
+			outputFile.addVideoStream( outputVideo->getVideoDesc() );
+			_videoFrameBuffer = new Image( outputVideo->getVideoDesc().getImageDesc() );
+			_frameBuffer = _videoFrameBuffer;
+			
+			break;
+		}
+		case AVMEDIA_TYPE_AUDIO :
+		{
+			_inputEssence = new InputAudio( *static_cast<AvInputStream*>( _inputStream ) );
+			_inputEssence->setup();
+			
+			OutputAudio* outputAudio = new OutputAudio();
+			_outputEssence = outputAudio;
+
+			_outputEssence->setProfile( profile );
+			outputFile.addAudioStream( outputAudio->getAudioDesc() );
+			_audioFrameBuffer = new AudioFrame( outputAudio->getAudioDesc().getFrameDesc() );
+			_frameBuffer = _audioFrameBuffer;
+			
+			break;
+		}
+		default:
+			break;
+	}
 }
 
-StreamTranscoder::StreamTranscoder( InputEssence& inputEssence, OutputStream& outputStream, Profile::ProfileDesc& profile )
+StreamTranscoder::StreamTranscoder(
+		InputEssence& inputEssence,
+		OutputStream& outputStream,
+		OutputFile& outputFile,
+		Profile::ProfileDesc& profile
+	)
 	: _inputStream( NULL )
 	, _outputStream( &outputStream )
 	, _frameBuffer( NULL )
@@ -40,8 +104,38 @@
 	, _audioFrameBuffer( NULL )
 	, _inputEssence( &inputEssence )
 	, _outputEssence( NULL )
-	, _transcodeStream( false )
+	, _transcodeStream( true )
 {
+	// create an encoder case from a dummy
+	switch( _inputStream->getStreamType() )
+	{
+		case AVMEDIA_TYPE_VIDEO :
+		{
+			OutputVideo* outputVideo = new OutputVideo();
+			_outputEssence = outputVideo;
+
+			_outputEssence->setProfile( profile );
+			outputFile.addVideoStream( outputVideo->getVideoDesc() );
+			_videoFrameBuffer = new Image( outputVideo->getVideoDesc().getImageDesc() );
+			_frameBuffer = _videoFrameBuffer;
+			
+			break;
+		}
+		case AVMEDIA_TYPE_AUDIO :
+		{
+			OutputAudio* outputAudio = new OutputAudio();
+			_outputEssence = outputAudio;
+
+			_outputEssence->setProfile( profile );
+			outputFile.addAudioStream( outputAudio->getAudioDesc() );
+			_audioFrameBuffer = new AudioFrame( outputAudio->getAudioDesc().getFrameDesc() );
+			_frameBuffer = _audioFrameBuffer;
+			
+			break;
+		}
+		default:
+			break;
+	}
 }
 
 StreamTranscoder::~StreamTranscoder()
@@ -54,73 +148,6 @@
 		delete _outputEssence;
 }
 
-void StreamTranscoder::init( const Profile::ProfileDesc& profileDesc )
-{
-	const std::string profileName = profileDesc.find( Profile::avProfileIdentificator )->second;
-	_transcodeStream = profileName.size();
-	
-	switch( _inputStream->getStreamType() )
-	{
-		case AVMEDIA_TYPE_VIDEO :
-		{
-			_inputEssence = new InputVideo( *static_cast<AvInputStream*>( _inputStream ) );
-			_inputEssence->setup();
-
-			// re-wrap only, get output descriptor from input
-			if( profileName.empty() )
-			{
-				// _outputFile->addVideoStream( _inputStream->getVideoDesc() );
-				break;
-			}
-
-			OutputVideo* outputVideo = new OutputVideo();
-			_outputEssence = outputVideo;
-
-<<<<<<< HEAD
-			_outputEssence->setProfile( profile );
-			// _outputFile->addVideoStream( outputVideo->getVideoDesc() );
-=======
-			Profile::ProfileDesc prof = profileDesc;
-			_outputEssence->setProfile( prof );
-			_outputFile->addVideoStream( outputVideo->getVideoDesc() );
->>>>>>> 1e2d0025
-			_videoFrameBuffer = new Image( outputVideo->getVideoDesc().getImageDesc() );
-			_frameBuffer = _videoFrameBuffer;
-			
-			break;
-		}
-		case AVMEDIA_TYPE_AUDIO :
-		{
-			_inputEssence = new InputAudio( *static_cast<AvInputStream*>( _inputStream ) );
-			_inputEssence->setup();
-
-			// re-wrap only, get output descriptor from input
-			if( profileName.empty() )
-			{
-				// _outputFile->addAudioStream( _inputStream->getAudioDesc() );
-				break;
-			}
-			
-			OutputAudio* outputAudio = new OutputAudio();
-			_outputEssence = outputAudio;
-
-<<<<<<< HEAD
-			_outputEssence->setProfile( profile );
-			// _outputFile->addAudioStream( outputAudio->getAudioDesc() );
-=======
-			Profile::ProfileDesc prof = profileDesc;
-			_outputEssence->setProfile( prof );
-			_outputFile->addAudioStream( outputAudio->getAudioDesc() );
->>>>>>> 1e2d0025
-			_audioFrameBuffer = new AudioFrame( outputAudio->getAudioDesc().getFrameDesc() );
-			_frameBuffer = _audioFrameBuffer;
-			
-			break;
-		}
-		default:
-			break;
-	}
-}
 
 bool StreamTranscoder::processFrame()
 {
