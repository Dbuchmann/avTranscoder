#include "VideoEncoder.hpp"

extern "C" {
#include <libavcodec/avcodec.h>
#include <libavformat/avformat.h>
#include <libavutil/avutil.h>
}

#include <stdexcept>
#include <cstdlib>

namespace avtranscoder
{

VideoEncoder::VideoEncoder( const std::string& videoCodecName )
	: _codec( eCodecTypeEncoder, videoCodecName )
	, _frame( NULL )
{
#if LIBAVCODEC_VERSION_MAJOR > 54
	_frame = av_frame_alloc();
#else
	_frame = avcodec_alloc_frame();
#endif
}

VideoEncoder::~VideoEncoder()
{
#if LIBAVCODEC_VERSION_MAJOR > 54
	av_frame_free( &_frame );
#else
	#if LIBAVCODEC_VERSION_MAJOR > 53
		avcodec_free_frame( &_frame );
	#else
		av_free( _frame );
	#endif
#endif
}

void VideoEncoder::setupVideoEncoder( const VideoFrameDesc& frameDesc, const ProfileLoader::Profile& profile )
{
	LOG_DEBUG( "Set profile of video encoder with:\n" << profile )

	// set width, height, pixel format, fps
	_codec.setImageParameters( frameDesc );

	// setup encoder
	setupEncoder( profile );
}

void VideoEncoder::setupEncoder( const ProfileLoader::Profile& profile )
{
	// set threads before any other options
	if( profile.count( constants::avProfileThreads ) )
		_codec.getOption( constants::avProfileThreads ).setString( profile.at( constants::avProfileThreads ) );
	else
		_codec.getOption( constants::avProfileThreads ).setString( "auto" );

	// set encoder options
	for( ProfileLoader::Profile::const_iterator it = profile.begin(); it != profile.end(); ++it )
	{
		if( (*it).first == constants::avProfileIdentificator ||
			(*it).first == constants::avProfileIdentificatorHuman ||
			(*it).first == constants::avProfileType ||
			(*it).first == constants::avProfileCodec ||
			(*it).first == constants::avProfileWidth ||
			(*it).first == constants::avProfileHeight ||
			(*it).first == constants::avProfilePixelFormat ||
			(*it).first == constants::avProfileFrameRate ||
			(*it).first == constants::avProfileThreads )
			continue;

		try
		{
			Option& encodeOption = _codec.getOption( (*it).first );
			encodeOption.setString( (*it).second );
		}
		catch( std::exception& e )
		{}
	}

	// open encoder
	int encoderFlags = 0;
	if( profile.count( constants::avProfileProcessStat ) )
	{
		LOG_INFO( "SetUp video encoder to compute statistics during process" )
		encoderFlags |= CODEC_FLAG_PSNR;
	}
	_codec.getAVCodecContext().flags |= encoderFlags;
	_codec.openCodec();

	// after open encoder, set specific encoder options
	for( ProfileLoader::Profile::const_iterator it = profile.begin(); it != profile.end(); ++it )
	{
		if( (*it).first == constants::avProfileIdentificator ||
			(*it).first == constants::avProfileIdentificatorHuman ||
			(*it).first == constants::avProfileType ||
			(*it).first == constants::avProfileCodec ||
			(*it).first == constants::avProfileWidth ||
			(*it).first == constants::avProfileHeight ||
			(*it).first == constants::avProfilePixelFormat ||
			(*it).first == constants::avProfileFrameRate ||
			(*it).first == constants::avProfileThreads  )
			continue;

		try
		{
			Option& encodeOption = _codec.getOption( (*it).first );
			encodeOption.setString( (*it).second );
		}
		catch( std::exception& e )
		{
			LOG_WARN( "VideoEncoder - can't set option " << (*it).first <<  " to " << (*it).second << ": " << e.what() )
		}
	}
}

bool VideoEncoder::encodeFrame( const Frame& sourceFrame, Frame& codedFrame )
{
	AVCodecContext& avCodecContext = _codec.getAVCodecContext();

	// Set default frame parameters
#if LIBAVCODEC_VERSION_MAJOR > 54
	av_frame_unref( _frame );
#else
	avcodec_get_frame_defaults( _frame );
#endif

	const VideoFrame& sourceImageFrame = static_cast<const VideoFrame&>( sourceFrame );

	_frame->width  = avCodecContext.width;
	_frame->height = avCodecContext.height;
	_frame->format = avCodecContext.pix_fmt;

	int bufferSize = avpicture_fill( (AVPicture*)_frame, const_cast< unsigned char * >( sourceImageFrame.getData() ), avCodecContext.pix_fmt, avCodecContext.width, avCodecContext.height );
	if( bufferSize < 0 )
	{
		throw std::runtime_error( "Encode video frame error: buffer size < 0 - " + getDescriptionFromErrorCode( bufferSize ) );
	}

	AVPacket& packet = codedFrame.getAVPacket();
	packet.stream_index = 0;

	if( ( avCodecContext.coded_frame ) &&
		( avCodecContext.coded_frame->pts != (int)AV_NOPTS_VALUE ) )
	{
		packet.pts = avCodecContext.coded_frame->pts;
	}

	if( avCodecContext.coded_frame &&
		avCodecContext.coded_frame->key_frame )
	{
		packet.flags |= AV_PKT_FLAG_KEY;
	}

#if LIBAVCODEC_VERSION_MAJOR > 53
	int gotPacket = 0;
	int ret = avcodec_encode_video2( &avCodecContext, &packet, _frame, &gotPacket );
	if( ret != 0 && gotPacket == 0 )
	{
		throw std::runtime_error( "Encode video frame error: avcodec encode video frame - " + getDescriptionFromErrorCode( ret ) );
	}
#else
	int ret = avcodec_encode_video( &avCodecContext, packet.data, packet.size, _frame );
	if( ret < 0 )
	{
		throw std::runtime_error( "Encode video frame error: avcodec encode video frame - " + getDescriptionFromErrorCode( ret ) );
	}
#endif

#if LIBAVCODEC_VERSION_MAJOR > 53
	return ret == 0 && gotPacket == 1;
#endif
	return ret == 0;
}

bool VideoEncoder::encodeFrame( Frame& codedFrame )
{
	AVCodecContext& avCodecContext = _codec.getAVCodecContext();

	AVPacket& packet = codedFrame.getAVPacket();
	packet.stream_index = 0;

#if LIBAVCODEC_VERSION_MAJOR > 53
	int gotPacket = 0;
	int ret = avcodec_encode_video2( &avCodecContext, &packet, NULL, &gotPacket );
	if( ret != 0 && gotPacket == 0 )
	{
		throw std::runtime_error( "Encode video frame error: avcodec encode last video frame - " + getDescriptionFromErrorCode( ret ) );
	}
	return ret == 0 && gotPacket == 1;
#else
	int ret = avcodec_encode_video( &avCodecContext, packet.data, packet.size, NULL );
	if( ret < 0 )
	{
		throw std::runtime_error( "Encode video frame error: avcodec encode last video frame - " + getDescriptionFromErrorCode( ret ) );
	}
	return ret == 0;
#endif
}

<<<<<<< HEAD
=======
void VideoEncoder::setProfile( const ProfileLoader::Profile& profile, const avtranscoder::VideoFrameDesc& frameDesc )
{
	LOG_DEBUG( "Set profile of video encoder with:\n" << profile )

	// set width, height, pixel format, fps
	_codec.setImageParameters( frameDesc );

	// set threads before any other options
	if( profile.count( constants::avProfileThreads ) )
		_codec.getOption( constants::avProfileThreads ).setString( profile.at( constants::avProfileThreads ) );
	else
		_codec.getOption( constants::avProfileThreads ).setInt( _codec.getAVCodecContext().thread_count );

	// set encoder options
	for( ProfileLoader::Profile::const_iterator it = profile.begin(); it != profile.end(); ++it )
	{
		if( (*it).first == constants::avProfileIdentificator ||
			(*it).first == constants::avProfileIdentificatorHuman ||
			(*it).first == constants::avProfileType ||
			(*it).first == constants::avProfileCodec ||
			(*it).first == constants::avProfileWidth ||
			(*it).first == constants::avProfileHeight ||
			(*it).first == constants::avProfilePixelFormat ||
			(*it).first == constants::avProfileFrameRate ||
			(*it).first == constants::avProfileThreads )
			continue;

		try
		{
			Option& encodeOption = _codec.getOption( (*it).first );
			encodeOption.setString( (*it).second );
		}
		catch( std::exception& e )
		{}
	}

	setup();

	for( ProfileLoader::Profile::const_iterator it = profile.begin(); it != profile.end(); ++it )
	{
		if( (*it).first == constants::avProfileIdentificator ||
			(*it).first == constants::avProfileIdentificatorHuman ||
			(*it).first == constants::avProfileType ||
			(*it).first == constants::avProfileCodec ||
			(*it).first == constants::avProfileWidth ||
			(*it).first == constants::avProfileHeight ||
			(*it).first == constants::avProfilePixelFormat ||
			(*it).first == constants::avProfileFrameRate ||
			(*it).first == constants::avProfileThreads  )
			continue;

		try
		{
			Option& encodeOption = _codec.getOption( (*it).first );
			encodeOption.setString( (*it).second );
		}
		catch( std::exception& e )
		{
			LOG_WARN( "VideoEncoder - can't set option " << (*it).first <<  " to " << (*it).second << ": " << e.what() )
		}
	}
}

>>>>>>> 81e811fd
}<|MERGE_RESOLUTION|>--- conflicted
+++ resolved
@@ -53,7 +53,7 @@
 	if( profile.count( constants::avProfileThreads ) )
 		_codec.getOption( constants::avProfileThreads ).setString( profile.at( constants::avProfileThreads ) );
 	else
-		_codec.getOption( constants::avProfileThreads ).setString( "auto" );
+		_codec.getOption( constants::avProfileThreads ).setInt( _codec.getAVCodecContext().thread_count );
 
 	// set encoder options
 	for( ProfileLoader::Profile::const_iterator it = profile.begin(); it != profile.end(); ++it )
@@ -198,70 +198,4 @@
 #endif
 }
 
-<<<<<<< HEAD
-=======
-void VideoEncoder::setProfile( const ProfileLoader::Profile& profile, const avtranscoder::VideoFrameDesc& frameDesc )
-{
-	LOG_DEBUG( "Set profile of video encoder with:\n" << profile )
-
-	// set width, height, pixel format, fps
-	_codec.setImageParameters( frameDesc );
-
-	// set threads before any other options
-	if( profile.count( constants::avProfileThreads ) )
-		_codec.getOption( constants::avProfileThreads ).setString( profile.at( constants::avProfileThreads ) );
-	else
-		_codec.getOption( constants::avProfileThreads ).setInt( _codec.getAVCodecContext().thread_count );
-
-	// set encoder options
-	for( ProfileLoader::Profile::const_iterator it = profile.begin(); it != profile.end(); ++it )
-	{
-		if( (*it).first == constants::avProfileIdentificator ||
-			(*it).first == constants::avProfileIdentificatorHuman ||
-			(*it).first == constants::avProfileType ||
-			(*it).first == constants::avProfileCodec ||
-			(*it).first == constants::avProfileWidth ||
-			(*it).first == constants::avProfileHeight ||
-			(*it).first == constants::avProfilePixelFormat ||
-			(*it).first == constants::avProfileFrameRate ||
-			(*it).first == constants::avProfileThreads )
-			continue;
-
-		try
-		{
-			Option& encodeOption = _codec.getOption( (*it).first );
-			encodeOption.setString( (*it).second );
-		}
-		catch( std::exception& e )
-		{}
-	}
-
-	setup();
-
-	for( ProfileLoader::Profile::const_iterator it = profile.begin(); it != profile.end(); ++it )
-	{
-		if( (*it).first == constants::avProfileIdentificator ||
-			(*it).first == constants::avProfileIdentificatorHuman ||
-			(*it).first == constants::avProfileType ||
-			(*it).first == constants::avProfileCodec ||
-			(*it).first == constants::avProfileWidth ||
-			(*it).first == constants::avProfileHeight ||
-			(*it).first == constants::avProfilePixelFormat ||
-			(*it).first == constants::avProfileFrameRate ||
-			(*it).first == constants::avProfileThreads  )
-			continue;
-
-		try
-		{
-			Option& encodeOption = _codec.getOption( (*it).first );
-			encodeOption.setString( (*it).second );
-		}
-		catch( std::exception& e )
-		{
-			LOG_WARN( "VideoEncoder - can't set option " << (*it).first <<  " to " << (*it).second << ": " << e.what() )
-		}
-	}
-}
-
->>>>>>> 81e811fd
 }