# Load custom cmake utilities
set(CMAKE_MODULE_PATH ${PROJECT_SOURCE_DIR}/cmake)
include(AvTranscoderMacros)

##find_package(FFmpeg)
find_package(FFmpeg
	COMPONENTS avcodec avformat avutil swscale swresample avresample)

# Check if FFmpeg or libav dependency
if(EXISTS "${FFMPEG_INCLUDE_DIR}/libavresample/avresample.h")
	add_definitions(-DAV_RESAMPLE_LIBRARY)
else()
	add_definitions(-DFF_RESAMPLE_LIBRARY)
endif()

# Include AvTranscoder and FFmpeg
include_directories(${CMAKE_CURRENT_SOURCE_DIR} ${FFMPEG_INCLUDE_DIR})

# Create 'avtranscoder' static lib
add_library(avtranscoder-static STATIC ${AVTRANSCODER_SRC_FILES})
set_target_properties(avtranscoder-static PROPERTIES LINKER_LANGUAGE CXX)
set_target_properties(avtranscoder-static PROPERTIES OUTPUT_NAME avtranscoder)
target_link_libraries(avtranscoder-static ${FFMPEG_LIBRARIES})

# Create 'avtranscoder' shared lib
add_library(avtranscoder-shared SHARED ${AVTRANSCODER_SRC_FILES})
set_target_properties(avtranscoder-shared PROPERTIES LINKER_LANGUAGE CXX)
set_target_properties(avtranscoder-shared PROPERTIES OUTPUT_NAME avtranscoder)
set_target_properties(avtranscoder-shared PROPERTIES SOVERSION ${AVTRANSCODER_VERSION_MAJOR})
set_target_properties(avtranscoder-shared PROPERTIES VERSION ${AVTRANSCODER_VERSION})
target_link_libraries(avtranscoder-shared ${FFMPEG_LIBRARIES})

### Install AvTranscoder libs and include
install(
	DIRECTORY "${CMAKE_CURRENT_SOURCE_DIR}/AvTranscoder"
	DESTINATION "include/"
	FILES_MATCHING
	PATTERN "*.hpp"
	PATTERN "*.i"
	PATTERN "Profiles" EXCLUDE
)
set(LIBRARY_OUTPUT_PATH "${PROJECT_BINARY_DIR}/lib")
install(
	DIRECTORY "${LIBRARY_OUTPUT_PATH}"
	DESTINATION "${CMAKE_INSTALL_PREFIX}"
)

### SWIG
find_package(SWIG)
if(SWIG_FOUND)
	# Load Modules/UseSWIG.cmake
	include(${SWIG_USE_FILE})

	# Configure Swig
	set(CMAKE_SWIG_OUTDIR "${CMAKE_CURRENT_BINARY_DIR}/AvTranscoder")
	set(AVTRANSCODER_BINDING_FILE "AvTranscoder/avTranscoder.i")
	set_source_files_properties(${AVTRANSCODER_BINDING_FILE} PROPERTIES CPLUSPLUS ON)

	### PYTHON BINDING
	find_package(PythonLibs)
	if(PYTHONLIBS_FOUND)
		include_directories(${PYTHON_INCLUDE_PATH})

		# Get Python version from include path
		string(LENGTH ${PYTHON_INCLUDE_DIR} PYTHON_INCLUDE_DIRS_LENGTH)
		math(EXPR PYTHON_INCLUDE_DIRS_LENGTH "${PYTHON_INCLUDE_DIRS_LENGTH} - 3" )
		string(SUBSTRING ${PYTHON_INCLUDE_DIR} ${PYTHON_INCLUDE_DIRS_LENGTH} 3 PYTHONLIBS_VERSION_STRING)

		# Swig flags
		set(CMAKE_SWIG_FLAGS -c++ -fcompact)

		# Create '_avtranscoder' shared lib (python)
		swig_add_module(avtranscoder-py python ${AVTRANSCODER_BINDING_FILE})
<<<<<<< HEAD
		if(NOT APPLE)
			# For Python binding, need to compile the wrapper into a lib called _<module_name>.so
			set_target_properties(${SWIG_MODULE_avtranscoder-py_REAL_NAME} PROPERTIES OUTPUT_NAME _avtranscoder)
=======
		if(NOT APPLE AND NOT WIN32)
>>>>>>> 59e7340e
			set_target_properties(${SWIG_MODULE_avtranscoder-py_REAL_NAME} PROPERTIES SOVERSION ${AVTRANSCODER_VERSION_MAJOR})
			set_target_properties(${SWIG_MODULE_avtranscoder-py_REAL_NAME} PROPERTIES VERSION ${AVTRANSCODER_VERSION})
		endif()
		swig_link_libraries(avtranscoder-py avtranscoder-shared ${PYTHON_LIBRARIES})

		# Install python interface
		set(AVTRANSCODER_PYTHON_BINDING_FILE "${CMAKE_SWIG_OUTDIR}/avtranscoder.py")
		set(AVTRANSCODER_PYTHON_MODULE_OUTPUT_DIR "lib/python${PYTHONLIBS_VERSION_STRING}/site-packages/pyAvTranscoder/")
		install(
			FILES ${AVTRANSCODER_PYTHON_BINDING_FILE} ${AVTRANSCODER_PYTHON_INIT_FILE}
			DESTINATION ${AVTRANSCODER_PYTHON_MODULE_OUTPUT_DIR}
		)
		# Install __init__.py
		install(CODE "file(WRITE ${CMAKE_INSTALL_PREFIX}/${AVTRANSCODER_PYTHON_MODULE_OUTPUT_DIR}/__init__.py)")
	else()
		message("PYTHON not found, will not build python binding.")
	endif()

	### JAVA BINDING
	find_package(Java)
	find_package(JNI)
	if(JAVA_FOUND AND JNI_FOUND)
		include(UseJava)
		include_directories(${JAVA_INCLUDE_PATH})
		include_directories(${JNI_INCLUDE_DIRS})

		# Swig flags
		set(CMAKE_SWIG_FLAGS -c++ -fcompact -package org.AvTranscoder)

		# Create 'avtranscoder-java' shared lib
		swig_add_module(avtranscoder-java java ${AVTRANSCODER_BINDING_FILE})
		if(NOT APPLE AND NOT WIN32)
			set_target_properties(${SWIG_MODULE_avtranscoder-java_REAL_NAME} PROPERTIES SOVERSION ${AVTRANSCODER_VERSION_MAJOR})
			set_target_properties(${SWIG_MODULE_avtranscoder-java_REAL_NAME} PROPERTIES VERSION ${AVTRANSCODER_VERSION})
		endif()
		swig_link_libraries(avtranscoder-java avtranscoder-shared)

		# Post build of java binding : compile java files (generate class files) and create jar
		set(AVTRANSCODER_JAVA_OUTPUT_PATH "${PROJECT_BINARY_DIR}/src/AvTranscoder")
		set(AVTRANSCODER_JAVA_CLASS_OUTPUT_PATH "${AVTRANSCODER_JAVA_OUTPUT_PATH}/target")
		set(AVTRANSCODER_JAR_PATH "${PROJECT_BINARY_DIR}/src")
		set(AVTRANSCODER_JAR_NAME "avtranscoder.jar")
		execute_process(COMMAND ${CMAKE_COMMAND} -E make_directory ${AVTRANSCODER_JAVA_CLASS_OUTPUT_PATH})
		
		ADD_CUSTOM_COMMAND(
			TARGET avtranscoder-java
			POST_BUILD
			COMMAND ${Java_JAVAC_EXECUTABLE} "-d" ${AVTRANSCODER_JAVA_CLASS_OUTPUT_PATH} "${AVTRANSCODER_JAVA_OUTPUT_PATH}/*.java"
			COMMAND ${Java_JAR_EXECUTABLE} cf ${AVTRANSCODER_JAR_NAME} "-C" ${AVTRANSCODER_JAVA_CLASS_OUTPUT_PATH} "."
		)

		# Install jar file
		install(FILES ${AVTRANSCODER_JAR_PATH}/${AVTRANSCODER_JAR_NAME} DESTINATION "share/java/")
	else()
		message("JAVA not found, will not build java binding.")
	endif()

else(SWIG_FOUND)
	message("SWIG not found, will not build python and java bindings.")

endif(SWIG_FOUND)<|MERGE_RESOLUTION|>--- conflicted
+++ resolved
@@ -71,13 +71,9 @@
 
 		# Create '_avtranscoder' shared lib (python)
 		swig_add_module(avtranscoder-py python ${AVTRANSCODER_BINDING_FILE})
-<<<<<<< HEAD
-		if(NOT APPLE)
-			# For Python binding, need to compile the wrapper into a lib called _<module_name>.so
-			set_target_properties(${SWIG_MODULE_avtranscoder-py_REAL_NAME} PROPERTIES OUTPUT_NAME _avtranscoder)
-=======
+		# For Python binding, need to compile the wrapper into a lib called "_<module_name>.so"
+		set_target_properties(${SWIG_MODULE_avtranscoder-py_REAL_NAME} PROPERTIES OUTPUT_NAME _avtranscoder)
 		if(NOT APPLE AND NOT WIN32)
->>>>>>> 59e7340e
 			set_target_properties(${SWIG_MODULE_avtranscoder-py_REAL_NAME} PROPERTIES SOVERSION ${AVTRANSCODER_VERSION_MAJOR})
 			set_target_properties(${SWIG_MODULE_avtranscoder-py_REAL_NAME} PROPERTIES VERSION ${AVTRANSCODER_VERSION})
 		endif()
