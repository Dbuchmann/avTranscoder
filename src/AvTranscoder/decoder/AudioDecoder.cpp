--- conflicted
+++ resolved
@@ -60,7 +60,7 @@
 	if( profile.count( constants::avProfileThreads ) )
 		codec.getOption( constants::avProfileThreads ).setString( profile.at( constants::avProfileThreads ) );
 	else
-		codec.getOption( constants::avProfileThreads ).setString( "auto" );
+		codec.getOption( constants::avProfileThreads ).setInt( codec.getAVCodecContext().thread_count );
 
 	// set decoder options
 	for( ProfileLoader::Profile::const_iterator it = profile.begin(); it != profile.end(); ++it )
@@ -176,40 +176,4 @@
 	return true;
 }
 
-<<<<<<< HEAD
-=======
-void AudioDecoder::setProfile( const ProfileLoader::Profile& profile )
-{
-	LOG_DEBUG( "Set profile of audio decoder with:\n" << profile )
-
-	AudioCodec& codec = _inputStream->getAudioCodec();
-
-	// set threads before any other options
-	if( profile.count( constants::avProfileThreads ) )
-		codec.getOption( constants::avProfileThreads ).setString( profile.at( constants::avProfileThreads ) );
-	else
-		codec.getOption( constants::avProfileThreads ).setInt( codec.getAVCodecContext().thread_count );
-
-	// set decoder options
-	for( ProfileLoader::Profile::const_iterator it = profile.begin(); it != profile.end(); ++it )
-	{
-		if( (*it).first == constants::avProfileIdentificator ||
-			(*it).first == constants::avProfileIdentificatorHuman ||
-			(*it).first == constants::avProfileType ||
-			(*it).first == constants::avProfileThreads )
-			continue;
-
-		try
-		{
-			Option& decodeOption = codec.getOption( (*it).first );
-			decodeOption.setString( (*it).second );
-		}
-		catch( std::exception& e )
-		{
-			LOG_WARN( "AudioDecoder - can't set option " << (*it).first <<  " to " << (*it).second << ": " << e.what() )
-		}
-	}
-}
-
->>>>>>> 81e811fd
 }