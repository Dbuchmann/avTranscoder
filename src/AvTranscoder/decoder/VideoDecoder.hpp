--- conflicted
+++ resolved
@@ -18,13 +18,8 @@
 
     void setupDecoder(const ProfileLoader::Profile& profile = ProfileLoader::Profile());
 
-<<<<<<< HEAD
-	bool decodeNextFrame( Frame& frameBuffer );
-	bool decodeNextFrame( Frame& frameBuffer, const size_t channelIndex );
-=======
     bool decodeNextFrame(Frame& frameBuffer);
     bool decodeNextFrame(Frame& frameBuffer, const size_t subStreamIndex);
->>>>>>> 54043f7b
 
     void flushDecoder();
 
