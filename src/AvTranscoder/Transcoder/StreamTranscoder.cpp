
#include "StreamTranscoder.hpp"

#include <AvTranscoder/CodedStream/AvInputStream.hpp>

#include <AvTranscoder/EssenceStream/InputVideo.hpp>
#include <AvTranscoder/EssenceStream/InputAudio.hpp>
#include <AvTranscoder/EssenceStream/OutputVideo.hpp>
#include <AvTranscoder/EssenceStream/OutputAudio.hpp>
#include <AvTranscoder/EssenceStream/DummyVideo.hpp>
#include <AvTranscoder/EssenceStream/DummyAudio.hpp>

#include <AvTranscoder/EssenceTransform/AudioEssenceTransform.hpp>
#include <AvTranscoder/EssenceTransform/VideoEssenceTransform.hpp>

#include <cassert>
#include <iostream>
#include <limits>

namespace avtranscoder
{

StreamTranscoder::StreamTranscoder(
		InputStream& inputStream,
		OutputFile& outputFile
	)
	: _inputStream( &inputStream )
	, _outputStream( NULL )
	, _sourceBuffer( NULL )
	, _frameBuffer( NULL )
	, _inputEssence( NULL )
	, _dummyEssence( NULL )
	, _outputEssence( NULL )
	, _transform( NULL )
	, _subStreamIndex( -1 )
	, _frameProcessed( 0 )
	, _offset( 0 )
	, _takeFromDummy( false )
	, _verbose( false )
	, _offsetPassed( false )
	, _infinityStream( false )
{
	// create a re-wrapping case
	switch( _inputStream->getStreamType() )
	{
		case AVMEDIA_TYPE_VIDEO :
		{
			_outputStream = &outputFile.addVideoStream( _inputStream->getVideoDesc() );
			break;
		}
		case AVMEDIA_TYPE_AUDIO :
		{
			_outputStream = &outputFile.addAudioStream( _inputStream->getAudioDesc() );
			break;
		}
		default:
			break;
	}
}

StreamTranscoder::StreamTranscoder(
		InputStream& inputStream,
		OutputFile& outputFile,
		const Profile::ProfileDesc& profile,
		const int subStreamIndex,
		const size_t offset
	)
	: _inputStream( &inputStream )
	, _outputStream( NULL )
	, _sourceBuffer( NULL )
	, _frameBuffer( NULL )
	, _inputEssence( NULL )
	, _dummyEssence( NULL )
	, _outputEssence( NULL )
	, _transform( NULL )
	, _subStreamIndex( subStreamIndex )
	, _frameProcessed( 0 )
	, _offset( offset )
	, _takeFromDummy( false )
	, _verbose( false )
	, _offsetPassed( false )
	, _infinityStream( false )
{
	// create a transcode case
	switch( _inputStream->getStreamType() )
	{
		case AVMEDIA_TYPE_VIDEO :
		{
			_inputEssence = new InputVideo( *static_cast<AvInputStream*>( _inputStream ) );
			_inputEssence->setup();

			OutputVideo* outputVideo = new OutputVideo();

			_outputEssence = outputVideo;

			VideoFrameDesc outputFrameDesc = _inputStream->getVideoDesc().getVideoFrameDesc();
			outputFrameDesc.setParameters( profile );
			outputVideo->setProfile( profile, outputFrameDesc );
			
			_outputStream = &outputFile.addVideoStream( outputVideo->getVideoDesc() );

			_sourceBuffer = new VideoFrame( _inputStream->getVideoDesc().getVideoFrameDesc() );
			_frameBuffer = new VideoFrame( outputVideo->getVideoDesc().getVideoFrameDesc() );
			
			_transform = new VideoEssenceTransform();

			DummyVideo* dummyVideo = new DummyVideo();
			dummyVideo->setVideoDesc( outputVideo->getVideoDesc() );
			_dummyEssence = dummyVideo;
			
			break;
		}
		case AVMEDIA_TYPE_AUDIO :
		{
			_inputEssence = new InputAudio( *static_cast<AvInputStream*>( _inputStream ) );
			_inputEssence->setup();
			
			OutputAudio* outputAudio = new OutputAudio();

			_outputEssence = outputAudio;
			
			AudioFrameDesc outputFrameDesc( _inputStream->getAudioDesc().getFrameDesc() );
			outputFrameDesc.setParameters( profile );
			if( subStreamIndex > -1 )
			{
				// @todo manage downmix ?
				outputFrameDesc.setChannels( 1 );
			}
			outputAudio->setProfile( profile, outputFrameDesc );

			_outputStream = &outputFile.addAudioStream( outputAudio->getAudioDesc() );

			AudioFrameDesc inputFrameDesc( _inputStream->getAudioDesc().getFrameDesc() );
			if( subStreamIndex > -1 )
				inputFrameDesc.setChannels( 1 );
			
			_sourceBuffer = new AudioFrame( inputFrameDesc );
			_frameBuffer  = new AudioFrame( outputAudio->getAudioDesc().getFrameDesc() );
			
			_transform = new AudioEssenceTransform();

			DummyAudio* dummyAudio = new DummyAudio();
			dummyAudio->setAudioDesc( outputAudio->getAudioDesc() );
			_dummyEssence = dummyAudio;

			break;
		}
		default:
		{
			throw std::runtime_error( "unupported stream type" );
			break;
		}
	}
	switchEssence( offset != 0 );
}

StreamTranscoder::StreamTranscoder(
		InputEssence& inputEssence,
		OutputFile& outputFile,
		const Profile::ProfileDesc& profile
	)
	: _inputStream( NULL )
	, _outputStream( NULL )
	, _sourceBuffer( NULL )
	, _frameBuffer( NULL )
	, _inputEssence( &inputEssence )
	, _dummyEssence( NULL )
	, _outputEssence( NULL )
	, _transform( NULL )
	, _subStreamIndex( -1 )
	, _frameProcessed( 0 )
	, _offset( 0 )
	, _takeFromDummy( false )
	, _verbose( false )
	, _offsetPassed( false )
	, _infinityStream( false )
{
	// create a coding case based on a InputEssence (aka dummy reader)
	if( ! profile.count( Profile::avProfileType ) )
		throw std::runtime_error( "unable to found stream type (audio, video, etc.)" );

	if( profile.find( Profile::avProfileType )->second == Profile::avProfileTypeVideo )
	{
		OutputVideo* outputVideo = new OutputVideo();
		
		_outputEssence = outputVideo;

		VideoFrameDesc inputFrameDesc = static_cast<DummyVideo*>( _inputEssence )->getVideoDesc().getVideoFrameDesc();

		VideoFrameDesc outputFrameDesc = inputFrameDesc;
		outputFrameDesc.setParameters( profile );
		outputVideo->setProfile( profile, outputFrameDesc );

		_outputStream = &outputFile.addVideoStream( outputVideo->getVideoDesc() );
		_sourceBuffer = new VideoFrame( inputFrameDesc );
		_frameBuffer  = new VideoFrame( outputFrameDesc );

		_transform = new VideoEssenceTransform();

		_currentEssence = _inputEssence;		

		return;
	}

	if( profile.find( Profile::avProfileType )->second == Profile::avProfileTypeAudio )
	{
		OutputAudio* outputAudio = new OutputAudio();

		_outputEssence = outputAudio;
<<<<<<< HEAD
		AudioFrameDesc inputAudioFrameDesc = static_cast<DummyAudio*>( _inputEssence )->getAudioDesc().getFrameDesc();
		outputAudio->setProfile( profile, inputAudioFrameDesc );
		
		static_cast<DummyAudio*>( _dummyEssence )->setAudioDesc( outputAudio->getAudioDesc() );
		
=======

		AudioFrameDesc inputFrameDesc = static_cast<DummyAudio*>( _inputEssence )->getAudioDesc().getFrameDesc();

		AudioFrameDesc outputFrameDesc = inputFrameDesc;
		outputFrameDesc.setParameters( profile );
		outputAudio->setProfile( profile, outputFrameDesc );

>>>>>>> 38b7c87b
		_outputStream = &outputFile.addAudioStream( outputAudio->getAudioDesc() );
		_sourceBuffer = new AudioFrame( inputFrameDesc );
		_frameBuffer  = new AudioFrame( outputFrameDesc );

		_transform = new AudioEssenceTransform();
		
		_currentEssence = _dummyEssence;
		return;
	}

	throw std::runtime_error( "unupported stream type" );
}

StreamTranscoder::~StreamTranscoder()
{
	if( _frameBuffer )
		delete _frameBuffer;
	if( _sourceBuffer )
		delete _sourceBuffer;
	if( _inputEssence && _inputStream )
		delete _inputEssence;
	if( _dummyEssence )
		delete _dummyEssence;
	if( _outputEssence )
		delete _outputEssence;
	if( _transform )
		delete _transform;
}

bool StreamTranscoder::processFrame()
{
	++_frameProcessed;
	if( _transform )
	{
		if( _subStreamIndex < 0 )
		{
			return processTranscode();
		}

		return processTranscode( _subStreamIndex );
	}

	if( _subStreamIndex < 0 )
	{
		return processRewrap();
	}

	return processRewrap( _subStreamIndex );	
}

bool StreamTranscoder::processRewrap()
{
	assert( _inputStream  != NULL );
	assert( _outputStream != NULL );
	
	DataStream dataStream;

	if( ! _inputStream->readNextPacket( dataStream ) )
		return false;

	_outputStream->wrap( dataStream );
	return true;
}

bool StreamTranscoder::processRewrap( const int subStreamIndex )
{
	assert( _inputStream  != NULL );
	assert( _outputStream != NULL );
	
	DataStream dataStream;

	if( ! _inputStream->readNextPacket( dataStream ) )
		return false;
	_outputStream->wrap( dataStream );

	return true;
}

bool StreamTranscoder::processTranscode()
{
	assert( _inputEssence   != NULL );
	assert( _currentEssence != NULL );
	assert( _outputEssence  != NULL );
	assert( _sourceBuffer   != NULL );
	assert( _frameBuffer    != NULL );
	assert( _transform      != NULL );

	DataStream dataStream;
	if( _verbose )
		std::cout << "transcode a frame " << std::endl;

	if( _offset &&
		_frameProcessed > _offset &&
		! _offsetPassed &&
		_takeFromDummy )
	{
		switchToInputEssence();
		_offsetPassed = true;
	}

	if( _currentEssence->readNextFrame( *_sourceBuffer ) )
	{
		if( _verbose )
			std::cout << "convert " << _sourceBuffer->getSize() << std::endl;
		_transform->convert( *_sourceBuffer, *_frameBuffer );
		if( _verbose )
			std::cout << "encode " << _frameBuffer->getSize() << std::endl;
		_outputEssence->encodeFrame( *_frameBuffer, dataStream );
	}
	else
	{
		if( _verbose )
			std::cout << "encode last frame(s)" << std::endl;
		if( ! _outputEssence->encodeFrame( dataStream ) )
		{
			if( _infinityStream )
			{
				switchToDummyEssence();
				return processTranscode();
			}
			return false;
		}
	}

	if( _verbose )
		std::cout << "wrap (" << dataStream.getSize() << ")" << std::endl;
	_outputStream->wrap( dataStream );
	return true;
}

bool StreamTranscoder::processTranscode( const int subStreamIndex )
{
	assert( _inputEssence   != NULL );
	assert( _currentEssence != NULL );
	assert( _outputEssence  != NULL );
	assert( _sourceBuffer   != NULL );
	assert( _frameBuffer    != NULL );
	assert( _transform      != NULL );

	DataStream dataStream;
	if( _verbose )
		std::cout << "transcode a frame " << std::endl;

	if( _offset &&
		_frameProcessed > _offset &&
		! _offsetPassed &&
		_takeFromDummy )
	{
		switchToInputEssence();
		_offsetPassed = true;
	}

	if( _currentEssence->readNextFrame( *_sourceBuffer, subStreamIndex ) )
	{
		if( _verbose )
			std::cout << "convert " << std::endl;
		_transform->convert( *_sourceBuffer, *_frameBuffer );
		if( _verbose )
			std::cout << "encode" << std::endl;
		_outputEssence->encodeFrame( *_frameBuffer, dataStream );
	}
	else
	{
		if( _verbose )
			std::cout << "encode last frame(s)" << std::endl;
		if( ! _outputEssence->encodeFrame( dataStream ) )
		{
			if( _infinityStream )
			{
				switchToDummyEssence();
				return processTranscode();
			}
			return false;
		}
	}
	if( _verbose )
		std::cout << "wrap (" << dataStream.getSize() << ")" << std::endl;
	_outputStream->wrap( dataStream );
	return true;
}

void StreamTranscoder::switchEssence( bool swithToDummy )
{
	_takeFromDummy = swithToDummy;
	_currentEssence = swithToDummy ? _dummyEssence : _inputEssence;
	assert( _currentEssence != NULL );
}

void StreamTranscoder::switchToDummyEssence()
{
	switchEssence( true );
}

void StreamTranscoder::switchToInputEssence()
{
	switchEssence( false );
}

double StreamTranscoder::getDuration() const
{	
	if( _inputStream )
	{
		double totalDuration = 0;
		totalDuration += _inputStream->getDuration();
		// @todo add offset
		return totalDuration;
	}
	// dummy
	else
		return std::numeric_limits<double>::max();
}

}<|MERGE_RESOLUTION|>--- conflicted
+++ resolved
@@ -207,13 +207,6 @@
 		OutputAudio* outputAudio = new OutputAudio();
 
 		_outputEssence = outputAudio;
-<<<<<<< HEAD
-		AudioFrameDesc inputAudioFrameDesc = static_cast<DummyAudio*>( _inputEssence )->getAudioDesc().getFrameDesc();
-		outputAudio->setProfile( profile, inputAudioFrameDesc );
-		
-		static_cast<DummyAudio*>( _dummyEssence )->setAudioDesc( outputAudio->getAudioDesc() );
-		
-=======
 
 		AudioFrameDesc inputFrameDesc = static_cast<DummyAudio*>( _inputEssence )->getAudioDesc().getFrameDesc();
 
@@ -221,7 +214,6 @@
 		outputFrameDesc.setParameters( profile );
 		outputAudio->setProfile( profile, outputFrameDesc );
 
->>>>>>> 38b7c87b
 		_outputStream = &outputFile.addAudioStream( outputAudio->getAudioDesc() );
 		_sourceBuffer = new AudioFrame( inputFrameDesc );
 		_frameBuffer  = new AudioFrame( outputFrameDesc );
