--- conflicted
+++ resolved
@@ -311,7 +311,6 @@
 	{
 		if( _verbose )
 			std::cout << "process frame " << frame << std::endl;
-<<<<<<< HEAD
 
 		bool frameProcessed =  processFrame();
 		if( ! frameProcessed )
@@ -321,12 +320,6 @@
 		double duration = av_q2d( firstOutputStream->time_base ) * firstOutputStream->cur_dts;
 
 		if( progress.progress( duration, totalDuration ) == eJobStatusCancel )
-=======
-		if( ! processFrame() )
-			break;
-		
-		if( progress.progress( 1 / 25. * ( frame ), totalDuration ) == eJobStatusCancel )
->>>>>>> 175b1a8e
 		{
 			break;
 		}
