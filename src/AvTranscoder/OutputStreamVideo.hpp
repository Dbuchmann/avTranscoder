#ifndef _AV_TRANSCODER_OUTPUT_STREAM_VIDEO_HPP_
#define _AV_TRANSCODER_OUTPUT_STREAM_VIDEO_HPP_

extern "C" {
#ifndef __STDC_CONSTANT_MACROS
    #define __STDC_CONSTANT_MACROS
#endif
#include <libavutil/pixfmt.h>
}

#include "OutputStreamWriter.hpp"

#include "DatasStructures/VideoDesc.hpp"
#include "DatasStructures/DataStreamDesc.hpp"

#include <string>
#include <vector>

class AVFormatContext;
class AVCodecContext;

namespace avtranscoder
{

<<<<<<< HEAD
class AvExport OutputStreamVideo
=======
class AvExport OutputStreamVideo : public OutputStreamWriter
>>>>>>> 0177a090
{
public:
	OutputStreamVideo();

	bool setup();

	//void setVideoDesc( const VideoDesc& videoDesc );

	/**
	 * @param[out] codedFrame blabla
	 */
	bool encodeFrame( const Frame& sourceFrame, DataStream& codedFrame );

	/**
	 * get delayed encoded frames
	 */
	bool encodeFrame( DataStream& codedFrame );

	VideoDesc& getVideoDesc() { return m_videoDesc; }

	void setProfile( const std::string& profile );

private:
	VideoDesc m_videoDesc;
};

}

#endif<|MERGE_RESOLUTION|>--- conflicted
+++ resolved
@@ -22,11 +22,7 @@
 namespace avtranscoder
 {
 
-<<<<<<< HEAD
-class AvExport OutputStreamVideo
-=======
 class AvExport OutputStreamVideo : public OutputStreamWriter
->>>>>>> 0177a090
 {
 public:
 	OutputStreamVideo();
