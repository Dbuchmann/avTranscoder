--- conflicted
+++ resolved
@@ -7,19 +7,15 @@
 #include <AvTranscoder/EssenceStream/DummyAudio.hpp>
 #include <AvTranscoder/EssenceStream/DummyVideo.hpp>
 #include <AvTranscoder/ProgressListener.hpp>
-<<<<<<< HEAD
-=======
-#include <AvTranscoder/DummyInputStream.hpp>
 #include <AvTranscoder/Profile.hpp>
->>>>>>> 1e2d0025
+
+#include "StreamTranscoder.hpp"
 
 #include <string>
 #include <vector>
 
 namespace avtranscoder
 {
-
-class StreamTranscoder;
 
 class Transcoder
 {
@@ -30,31 +26,11 @@
 		std::string filename;
 		Profile::ProfileDesc transcodeProfile;
 
-		InputStreamDesc( const size_t& sId, const std::string& filename, const Profile::ProfileDesc& profile )
+		InputStreamDesc( const size_t& sId, const std::string& filename, Profile::ProfileDesc& profile )
 			: streamId( sId )
 			, filename( filename )
 			, transcodeProfile( profile )
 		{
-		}
-		
-		InputStreamDesc( const size_t& sId, const std::string& filename, const std::string& profileName )
-			: streamId( sId )
-			, filename( filename )
-		{
-			try
-			{
-				Profile p( true );
-				transcodeProfile = p.getProfile( profileName );
-			}
-			// if the profile doesn't exist
-			catch( std::exception& e )
-			{
-				Profile::ProfileDesc emptyDesc;
-				emptyDesc[ Profile::avProfileIdentificator ] = "";
-				emptyDesc[ Profile::avProfileIdentificatorHuman ] = "";
-				
-				transcodeProfile = emptyDesc;
-			}
 		}
 	};
 
@@ -69,29 +45,27 @@
 	 */
 	void add( const std::string& filename, const size_t streamIndex, const std::string& profileName = "" );
 	/**
-	 * @brief Add a srteam and set a custom profile
+	 * @brief Add a stream and set a custom profile
 	 * @note Profile will be updated, be sure to pass unique profile name.
 	 */
-	void add( const std::string& filename, const size_t streamIndex, const Profile::ProfileDesc& profileDesc );
+	void add( const std::string& filename, const size_t streamIndex, Profile::ProfileDesc& profileDesc );
+
 	/**
 	 * @brief Add a list of streams.
 	 */
-	void add( const InputStreamsDesc& streamDefs );
+	void add( InputStreamsDesc& streamsDefinition );
 
 	bool processFrame();
 
 	void process( ProgressListener& progress );
 
 private:
-<<<<<<< HEAD
-	// void addRewrapStream();
-	// void addTranscodeStream();
-	// void addDummyStream();
-=======
-	void add( const InputStreamDesc& streamDefinition );
-	
-	bool getStreamsNextPacket( std::vector< DataStream >& dataStreams );
->>>>>>> 1e2d0025
+	void add( InputStreamDesc& streamDefinition );
+	void addRewrapStream( const std::string& filename, const size_t streamIndex );
+	void addTranscodeStream( const std::string& filename, const size_t streamIndex, Profile::ProfileDesc& profile );
+	void addDummyStream( Profile::ProfileDesc& profile );
+
+	InputFile* addInputFile( const std::string& filename, const size_t streamIndex );
 
 private:
 	OutputFile&                      _outputFile;
@@ -100,14 +74,9 @@
 	std::vector< InputStream* >      _inputStreams;
 	std::vector< StreamTranscoder* > _streamTranscoders;
 	
-<<<<<<< HEAD
 	std::vector< DummyAudio* > _dummyAudio;
 	std::vector< DummyVideo* > _dummyVideo;
-=======
-	std::vector< DummyInputStream* > _dummyInputStreams;
-	
 	Profile _profile;
->>>>>>> 1e2d0025
 };
 
 }
