--- conflicted
+++ resolved
@@ -71,15 +71,12 @@
 	}
 	
 	_codecContext->channels = _inputStream->getAudioDesc().getChannels();
-<<<<<<< HEAD
-
+	
 	// std::cout << "Audio codec Id : " << _codecContext->codec_id << std::endl;
 	// std::cout << "Audio codec Id : " << _codec->name << std::endl;
 	// std::cout << "Audio codec Id : " << _codec->long_name << std::endl;
 
 	_codecContext->channels = _inputStream->getAudioDesc().getCodecContext()->channels;
-=======
->>>>>>> 0725c4ff
 	
 	int ret = avcodec_open2( _codecContext, _codec, NULL );
 
