--- conflicted
+++ resolved
@@ -322,22 +322,16 @@
 		std::cout << "transcode a frame " << std::endl;
 
 	// check offset
-<<<<<<< HEAD
 	if( _offset )
 	{
 		bool endOfOffset = _outputStream->getStreamDuration() >= _offset ? true : false;
 		if( endOfOffset )
 		{
 			// switch to essence from input stream
-			switchToInputEssence();
+			switchToInputDecoder();
 			// reset offset
 			_offset = 0;
 		}
-=======
-	if( _offset && _frameProcessed == _offset + 1 )
-	{
-		switchToInputDecoder();
->>>>>>> 9ff9c913
 	}
 
 	bool decodingStatus = false;
